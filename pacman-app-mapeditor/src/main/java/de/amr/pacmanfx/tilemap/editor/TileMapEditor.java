/*
Copyright (c) 2021-2025 Armin Reichert (MIT License)
See file LICENSE in repository root directory for details.
*/
package de.amr.pacmanfx.tilemap.editor;

import de.amr.pacmanfx.lib.Direction;
import de.amr.pacmanfx.lib.Vector2i;
import de.amr.pacmanfx.lib.tilemap.*;
import de.amr.pacmanfx.model.WorldMapProperty;
import de.amr.pacmanfx.uilib.Ufx;
import de.amr.pacmanfx.uilib.model3D.Model3DRepository;
import de.amr.pacmanfx.uilib.tilemap.FoodMapRenderer;
import de.amr.pacmanfx.uilib.tilemap.TerrainMapColorScheme;
import javafx.animation.AnimationTimer;
import javafx.animation.FadeTransition;
import javafx.beans.binding.Bindings;
import javafx.beans.binding.StringBinding;
import javafx.beans.property.*;
import javafx.geometry.Insets;
import javafx.geometry.Pos;
import javafx.geometry.Side;
import javafx.scene.Node;
import javafx.scene.control.*;
import javafx.scene.effect.Glow;
import javafx.scene.image.Image;
import javafx.scene.image.PixelReader;
import javafx.scene.image.WritablePixelFormat;
import javafx.scene.input.DragEvent;
import javafx.scene.input.KeyCode;
import javafx.scene.input.KeyEvent;
import javafx.scene.input.TransferMode;
import javafx.scene.layout.*;
import javafx.scene.paint.Color;
import javafx.scene.text.Font;
import javafx.scene.text.FontWeight;
import javafx.stage.FileChooser.ExtensionFilter;
import javafx.stage.Stage;
import javafx.util.Duration;
import org.tinylog.Logger;

import java.io.File;
import java.io.FileInputStream;
import java.io.IOException;
import java.io.PrintWriter;
import java.net.URL;
import java.nio.IntBuffer;
import java.nio.charset.StandardCharsets;
import java.text.MessageFormat;
import java.time.Instant;
import java.time.LocalTime;
import java.util.ArrayList;
import java.util.List;
import java.util.MissingResourceException;
import java.util.ResourceBundle;
import java.util.stream.Stream;

import static de.amr.pacmanfx.Globals.TS;
import static de.amr.pacmanfx.lib.tilemap.TerrainTile.*;
import static de.amr.pacmanfx.tilemap.editor.ArcadeSprites.*;
import static de.amr.pacmanfx.tilemap.editor.TileMapEditorUtil.*;
import static java.util.Objects.requireNonNull;
import static java.util.stream.IntStream.rangeClosed;

public class TileMapEditor {

    public static final short TOOL_SIZE = 32;
    public static final short MIN_GRID_SIZE = 8;
    public static final short MAX_GRID_SIZE = 80;

    public static final int EMPTY_ROWS_BEFORE_MAZE = 3;
    public static final int EMPTY_ROWS_BELOW_MAZE = 2;

    public static final byte PALETTE_ID_ACTORS  = 0;
    public static final byte PALETTE_ID_TERRAIN = 1;
    public static final byte PALETTE_ID_FOOD    = 2;

    public static final ResourceBundle TEXT_BUNDLE = ResourceBundle.getBundle(TileMapEditor.class.getPackageName() + ".texts");

    public static String translated(String key, Object... args) {
        try {
            return MessageFormat.format(TEXT_BUNDLE.getString(key), args);
        }
        catch (MissingResourceException x) {
            Logger.error("No resource with key {} found in {}", key, TEXT_BUNDLE);
            return "[%s]".formatted(key);
        }
    }

    public static final byte[][] DEFAULT_HOUSE_ROWS = {
        { ARC_NW.$,  WALL_H.$,  WALL_H.$,  DOOR.$,    DOOR.$,    WALL_H.$,  WALL_H.$,  ARC_NE.$ },
        { WALL_V.$,  EMPTY.$,   EMPTY.$,   EMPTY.$,   EMPTY.$,   EMPTY.$,   EMPTY.$,   WALL_V.$ },
        { WALL_V.$,  EMPTY.$,   EMPTY.$,   EMPTY.$,   EMPTY.$,   EMPTY.$,   EMPTY.$,   WALL_V.$ },
        { WALL_V.$,  EMPTY.$,   EMPTY.$,   EMPTY.$,   EMPTY.$,   EMPTY.$,   EMPTY.$,   WALL_V.$ },
        { ARC_SW.$,  WALL_H.$,  WALL_H.$,  WALL_H.$,  WALL_H.$,  WALL_H.$,  WALL_H.$,  ARC_SE.$ },
    };

    private static boolean isSupportedImageFile(File file) {
        return Stream.of(".bmp", ".gif", ".jpg", ".png").anyMatch(ext -> file.getName().toLowerCase().endsWith(ext));
    }

    private static boolean isWorldMapFile(File file) {
        return file.getName().toLowerCase().endsWith(".world");
    }

    public static final Font FONT_DROP_HINT               = Font.font("Sans", FontWeight.BOLD, 16);
    public static final Font FONT_MESSAGE                 = Font.font("Sans", FontWeight.BOLD, 14);
    public static final Font FONT_SOURCE_VIEW             = Font.font("Consolas", FontWeight.NORMAL, 14);
    public static final Font FONT_STATUS_LINE_EDIT_MODE   = Font.font("Sans", FontWeight.BOLD, 18);
    public static final Font FONT_STATUS_LINE_NORMAL      = Font.font("Sans", FontWeight.NORMAL, 14);

    public static final Color COLOR_CANVAS_BACKGROUND = Color.BLACK;

    public static final Node NO_GRAPHIC = null;

    public static final ExtensionFilter FILTER_WORLD_MAP_FILES = new ExtensionFilter("World Map Files", "*.world");
    public static final ExtensionFilter FILTER_IMAGE_FILES     = new ExtensionFilter("Image Files", "*.bmp", "*.gif", "*.jpg", "*.png");
    public static final ExtensionFilter FILTER_ALL_FILES       = new ExtensionFilter("All Files", "*.*");

    // Change management

    public class ChangeManager {

        private boolean edited;
        private boolean terrainMapChanged;
        private boolean foodMapChanged;
        private boolean obstaclesUpToDate;
        private boolean redrawRequested;

        public void setEdited(boolean edited) { this.edited = edited; }

        public boolean isEdited() { return edited; }

        public void setWorldMapChanged() {
            setTerrainMapChanged();
            setFoodMapChanged();
        }

        public void setTerrainMapChanged() {
            terrainMapChanged = true;
            obstaclesUpToDate = false;
        }

        public void setFoodMapChanged() {
            foodMapChanged = true;
        }

        public void requestRedraw() {
            redrawRequested = true;
        }

        public boolean isRedrawRequested() {
            return redrawRequested;
        }

        private void processChanges() {
            if (!obstaclesUpToDate) {
                tilesWithErrors.clear();
                tilesWithErrors.addAll(editedWorldMap().buildObstacleList());
                obstaclesUpToDate = true;
                requestRedraw();
            }
            if (terrainMapChanged) {
                if (terrainMapPropertiesEditor != null) {
                    terrainMapPropertiesEditor.setTileMap(editedWorldMap(), LayerID.TERRAIN);
                }
                mazePreview3D.updateTerrain();
                updateSourceView();
                terrainMapChanged = false;
                Logger.trace("Terrain map updated");
                requestRedraw();
            }
            if (foodMapChanged) {
                if (foodMapPropertiesEditor != null) {
                    foodMapPropertiesEditor.setTileMap(editedWorldMap(), LayerID.FOOD);
                }
                mazePreview3D.updateFood();
                updateSourceView();
                foodMapChanged = false;
                Logger.trace("Food map updated");
                requestRedraw();
            }
        }
    }

    private final Model3DRepository model3DRepository;
    private final ChangeManager changeManager = new ChangeManager();
    private File currentDirectory;
    private Instant messageCloseTime;
    private final AnimationTimer updateLoop;
    private final List<Vector2i> tilesWithErrors = new ArrayList<>();

    private final BorderPane contentPane = new BorderPane();
    private final Stage stage;
    private Pane propertyEditorsPane;
    private EditCanvas editCanvas;
    private ScrollPane spEditCanvas;
    private ScrollPane spPreview2D;
    private EditorMazePreview2D editorMazePreview2D;
    private TextArea sourceView;
    private ScrollPane spTemplateImage;
    private Pane dropTargetForTemplateImage;
    private SplitPane splitPaneEditorAndPreviews;
    private Label messageLabel;
    private TabPane tabPaneWithPalettes;
    private Slider sliderZoom;
    private HBox statusLine;
    private TabPane tabPaneEditorViews;
    private Tab tabEditCanvas;
    private Tab tabTemplateImage;
    private TemplateImageCanvas templateImageCanvas;
    private TabPane tabPanePreviews;
    private Tab tabPreview2D;
    private Tab tabPreview3D;
    private Tab tabSourceView;
    private EditorMazePreview3D mazePreview3D;

    private EditorMenuBar menuBar;
    private final Palette[] palettes = new Palette[3];
    private PropertyEditorPane terrainMapPropertiesEditor;
    private PropertyEditorPane foodMapPropertiesEditor;

    // Properties

    // -- editMode

    public static final EditMode DEFAULT_EDIT_MODE = EditMode.INSPECT;

    private ObjectProperty<EditMode> editMode;

    public ObjectProperty<EditMode> editModeProperty() {
        if (editMode == null) {
            editMode = new SimpleObjectProperty<>(DEFAULT_EDIT_MODE) {
                @Override
                protected void invalidated() {
                    onEditModeChanged(get());
                }
            };
        }
        return editMode;
    }

    public EditMode editMode() { return editMode == null ? DEFAULT_EDIT_MODE : editModeProperty().get(); }

    public boolean isEditMode(EditMode mode) { return editMode() == mode; }

    public void setEditMode(EditMode mode) {
        editModeProperty().set(requireNonNull(mode));
    }

    // -- currentFile

    private final ObjectProperty<File> currentFile = new SimpleObjectProperty<>();

<<<<<<< HEAD
    // -- editedWorldMap
=======
    public ObjectProperty<File> currentFileProperty() {
        return currentFile;
    }

    public File currentFile() {
        return currentFile.get();
    }

    // editedWorldMap
>>>>>>> 934c945b

    private final ObjectProperty<WorldMap> editedWorldMap = new SimpleObjectProperty<>(WorldMap.emptyMap(28, 36)) {
        @Override
        protected void invalidated() {
            templateImage.set(null);
            changeManager.setWorldMapChanged();
        }
    };

    // -- gridSize

    private static final double DEFAULT_GRID_SIZE = 8;

    private DoubleProperty gridSize;

    public DoubleProperty gridSizeProperty() {
        if (gridSize == null) {
            gridSize = new SimpleDoubleProperty(DEFAULT_GRID_SIZE) {
                @Override
                protected void invalidated() {
                    changeManager.requestRedraw();
                }
            };
        }
        return gridSize;
    }

    public double gridSize() { return gridSize.get(); }

    public void setGridSize(double size) {
        gridSizeProperty().set(size);
    }

    // -- actorsVisible

    public boolean DEFAULT_ACTORS_VISIBLE = true;

    private BooleanProperty actorsVisible;

    public BooleanProperty actorsVisibleProperty() {
        if (actorsVisible == null) {
            actorsVisible = new SimpleBooleanProperty(DEFAULT_ACTORS_VISIBLE) {
                @Override
                protected void invalidated() {
                    changeManager.requestRedraw();
                }
            };
        }
        return actorsVisible;
    }

    public boolean isActorsVisible() {
        return actorsVisible == null ? DEFAULT_ACTORS_VISIBLE : actorsVisibleProperty().get();
    }

    public void setActorsVisible(boolean visible) {
        actorsVisibleProperty().set(visible);
    }

    // -- gridVisible

    public static final boolean DEFAULT_GRID_VISIBLE = true;

    private BooleanProperty gridVisible;

    public BooleanProperty gridVisibleProperty() {
        if (gridVisible == null) {
            gridVisible = new SimpleBooleanProperty(DEFAULT_GRID_VISIBLE) {
                @Override
                protected void invalidated() {
                    changeManager.requestRedraw();
                }
            };
        }
        return gridVisible;
    }

    // -- foodVisible

    public static final boolean DEFAULT_FOOD_VISIBLE = true;

    private BooleanProperty foodVisible;

    public BooleanProperty foodVisibleProperty() {
        if (foodVisible == null) {
            foodVisible = new SimpleBooleanProperty(DEFAULT_FOOD_VISIBLE) {
                @Override
                protected void invalidated() {
                    changeManager.requestRedraw();
                }
            };
        }
        return foodVisible;
    }

    public boolean isFoodVisible() {
        return foodVisible == null ? DEFAULT_FOOD_VISIBLE : foodVisible.get();
    }

    public void setFoodVisible(boolean visible) {
        foodVisibleProperty().set(visible);
    }

    // -- mapPropertyEditorsVisible

    public static final boolean DEFAULT_MAP_PROPERTY_EDITORS_VISIBLE = false;

    private BooleanProperty mapPropertyEditorsVisible;

    public BooleanProperty propertyEditorsVisibleProperty() {
        if (mapPropertyEditorsVisible == null) {
            mapPropertyEditorsVisible = new SimpleBooleanProperty(DEFAULT_MAP_PROPERTY_EDITORS_VISIBLE) {
                @Override
                protected void invalidated() {
                    contentPane.setLeft(get() ? propertyEditorsPane : null);
                }
            };
        }
        return mapPropertyEditorsVisible;
    }

    public boolean isMapPropertyEditorsVisible() {
        return mapPropertyEditorsVisible == null ? DEFAULT_MAP_PROPERTY_EDITORS_VISIBLE : propertyEditorsVisibleProperty().get();
    }

    public void setMapPropertyEditorsVisible(boolean value) {
        propertyEditorsVisibleProperty().set(value);
    }

    // -- obstacleInnerAreaDisplayed

    public static final boolean DEFAULT_OBSTACLE_INNER_AREA_DISPLAYED = false;

    private BooleanProperty obstacleInnerAreaDisplayed;

    public BooleanProperty obstacleInnerAreaDisplayedProperty() {
        if (obstacleInnerAreaDisplayed == null) {
            obstacleInnerAreaDisplayed = new SimpleBooleanProperty(DEFAULT_OBSTACLE_INNER_AREA_DISPLAYED) {
                @Override
                protected void invalidated() {
                    changeManager.requestRedraw();
                }
            };
        }
        return obstacleInnerAreaDisplayed;
    }

    public boolean isObstacleInnerAreaDisplayed() {
        return obstacleInnerAreaDisplayed == null ? DEFAULT_OBSTACLE_INNER_AREA_DISPLAYED :obstacleInnerAreaDisplayedProperty().get();
    }

    public void setObstacleInnerAreaDisplayed(boolean value) {
        obstacleInnerAreaDisplayedProperty().set(value);
    }

    // -- obstaclesJoining

    public static boolean DEFAULT_OBSTACLES_JOINING = true;

    private BooleanProperty obstaclesJoining;

    public BooleanProperty obstaclesJoiningProperty() {
        if (obstaclesJoining == null) {
            obstaclesJoining = new SimpleBooleanProperty(DEFAULT_OBSTACLES_JOINING);
        }
        return obstaclesJoining;
    }

    public boolean isObstaclesJoining() {
        return obstaclesJoining == null ? DEFAULT_OBSTACLES_JOINING : obstaclesJoiningProperty().get();
    }

    public void setObstaclesJoining(boolean value) {
        obstaclesJoiningProperty().set(value);
    }

    // -- segmentNumbersVisible

    public static final boolean DEFAULT_SEGMENT_NUMBERS_VISIBLE = false;

    private BooleanProperty segmentNumbersVisible;

    public BooleanProperty segmentNumbersVisibleProperty() {
        if (segmentNumbersVisible == null) {
            segmentNumbersVisible = new SimpleBooleanProperty(DEFAULT_SEGMENT_NUMBERS_VISIBLE) {
                @Override
                protected void invalidated() {
                    changeManager.requestRedraw();
                }
            };
        }
        return segmentNumbersVisible;
    }

    public boolean isSegmentNumbersVisible() {
        return segmentNumbersVisible == null ? DEFAULT_SEGMENT_NUMBERS_VISIBLE : segmentNumbersVisibleProperty().get();
    }

    public void setSegmentNumbersVisible(boolean value) {
        segmentNumbersVisibleProperty().set(value);
    }

    // -- symmetric edit mode

    public static final boolean DEFAULT_SYMMETRIC_EDIT_MODE = true;

    private BooleanProperty symmetricEditMode;

    public BooleanProperty symmetricEditModeProperty() {
        if (symmetricEditMode == null) {
            symmetricEditMode = new SimpleBooleanProperty(DEFAULT_SYMMETRIC_EDIT_MODE);
        }
        return symmetricEditMode;
    }

    public boolean isSymmetricEditMode() {
        return symmetricEditMode == null ? DEFAULT_SYMMETRIC_EDIT_MODE : symmetricEditModeProperty().get();
    }

    public void setSymmetricEditMode(boolean value) {
        symmetricEditModeProperty().set(value);
    }

    // -- templateImage

    private final ObjectProperty<Image> templateImage = new SimpleObjectProperty<>();

    public Image templateImage() {
        return templateImage.get();
    }

    // -- terrainVisible

    public static final boolean DEFAULT_TERRAIN_VISIBLE = true;

    private BooleanProperty terrainVisible;

    public BooleanProperty terrainVisibleProperty() {
        if (terrainVisible == null) {
            terrainVisible = new SimpleBooleanProperty(DEFAULT_TERRAIN_VISIBLE) {
                @Override
                protected void invalidated() {
                    changeManager.requestRedraw();
                }
            };
        }
        return terrainVisible;
    }

    public boolean isTerrainVisible() {
        return terrainVisible == null ? DEFAULT_TERRAIN_VISIBLE : terrainVisible.get();
    }

    public void setTerrainVisible(boolean visible) {
        terrainVisibleProperty().set(visible);
    }

<<<<<<< HEAD
    // -- title
=======
    // -- templateImage

    public ObjectProperty<Image> templateImageProperty() { return templateImage; }


    // title
>>>>>>> 934c945b

    private final StringProperty title = new SimpleStringProperty("Tile Map Editor");

    // Accessor methods

    public ChangeManager changeManager() { return changeManager;}

    public File currentDirectory() {
        return currentDirectory;
    }

    public void setCurrentDirectory(File currentDirectory) {
        this.currentDirectory = currentDirectory;
    }

    public ObjectProperty<WorldMap> editedWorldMapProperty() { return editedWorldMap; }

    public WorldMap editedWorldMap() { return editedWorldMap.get(); }

    public void setEditedWorldMap(WorldMap worldMap) { editedWorldMap.set(requireNonNull(worldMap)); }

    public Stage stage() {
        return stage;
    }

    public StringProperty titleProperty() { return title; }

    public byte selectedPaletteID() {
        return (Byte) tabPaneWithPalettes.getSelectionModel().getSelectedItem().getUserData();
    }

    public Palette selectedPalette() {
        return palettes[selectedPaletteID()];
    }

    public Pane getContentPane() {
        return contentPane;
    }

    public EditorMenuBar getMenuBar() {
        return menuBar;
    }

    public List<Vector2i> tilesWithErrors() {
        return tilesWithErrors;
    }

    public TileMapEditor(Stage stage, Model3DRepository model3DRepository) {
        this.stage = requireNonNull(stage);
        this.model3DRepository = requireNonNull(model3DRepository);
        this.menuBar = new EditorMenuBar(this);

        createObstacleEditor();
        createEditCanvas();
        createPreview2D();
        createPreview3D();
        createTemplateImageCanvas();
        createMapSourceView();
        createPalettes(editCanvas.terrainRenderer(), editCanvas.foodRenderer());
        createPropertyEditors();
        createTabPaneWithEditViews();
        createTabPaneWithPreviews();
        createMessageDisplay();
        createZoomSlider();
        createStatusLine();
        loadSampleMapsAndAddMenuEntries();

        arrangeMainLayout();

        contentPane.setOnKeyTyped(this::onKeyTyped);
        contentPane.setOnKeyPressed(this::onKeyPressed);

        updateLoop = new AnimationTimer() {
            @Override
            public void handle(long now) {
                updateAutoClosingMessage();
                changeManager.processChanges();
                if (changeManager.isRedrawRequested()) {
                    var colors = new TerrainMapColorScheme(
                            COLOR_CANVAS_BACKGROUND,
                            getColorFromMap(editedWorldMap(), LayerID.TERRAIN, WorldMapProperty.COLOR_WALL_FILL, parseColor(MS_PACMAN_COLOR_WALL_FILL)),
                            getColorFromMap(editedWorldMap(), LayerID.TERRAIN, WorldMapProperty.COLOR_WALL_STROKE, parseColor(MS_PACMAN_COLOR_WALL_STROKE)),
                            getColorFromMap(editedWorldMap(), LayerID.TERRAIN, WorldMapProperty.COLOR_DOOR, parseColor(MS_PACMAN_COLOR_DOOR))
                    );
                    draw(colors);
                }
            }
        };
    }

    public void init(File workDir) {
        currentDirectory = workDir;
        setBlankMap(28, 36);
        mazePreview3D.reset();
        setEditMode(EditMode.INSPECT);
    }

    public void start(Stage stage) {
        title.bind(createTitleBinding());
        stage.titleProperty().bind(title);
        contentPane.setLeft(null); // no properties editor
        showEditHelpText();
        updateLoop.start();
    }

    public void stop() {
        updateLoop.stop();
        setEditMode(EditMode.INSPECT);
    }

    private void updateAutoClosingMessage() {
        if (messageCloseTime != null && Instant.now().isAfter(messageCloseTime)) {
            messageCloseTime = null;
            FadeTransition fadeOut = new FadeTransition(Duration.seconds(2), messageLabel);
            fadeOut.setFromValue(1.0);
            fadeOut.setToValue(0.0);
            fadeOut.setOnFinished(event -> {
                messageLabel.setText("");
                messageLabel.setOpacity(1.0);
            });
            fadeOut.play();
        }
    }

    public void showMessage(String message, long seconds, MessageType type) {
        Color color = switch (type) {
            case INFO -> Color.BLACK;
            case WARNING -> Color.GREEN;
            case ERROR -> Color.RED;
        };
        messageLabel.setTextFill(color);
        messageLabel.setText(message);
        messageCloseTime = Instant.now().plus(java.time.Duration.ofSeconds(seconds));
    }

    private void clearMessage() {
        showMessage("", 0, MessageType.INFO);
    }

    public void showEditHelpText() {
        showMessage(translated("edit_help"), 30, MessageType.INFO);
    }

    private ObstacleEditor createObstacleEditor() {
        var obstacleEditor = new ObstacleEditor() {
            @Override
            public void setValue(Vector2i tile, byte value) {
                setTileValueRespectingSymmetry(editedWorldMap(), LayerID.TERRAIN, tile, value);
            }
        };
        obstacleEditor.joiningProperty().bind(obstaclesJoiningProperty());
        obstacleEditor.worldMapProperty().bind(editedWorldMapProperty());
        obstacleEditor.symmetricEditModeProperty().bind(symmetricEditModeProperty());
        return obstacleEditor;
    }

    private void createEditCanvas() {
        ObstacleEditor obstacleEditor = createObstacleEditor();
        editCanvas = new EditCanvas(obstacleEditor);
        editCanvas.gridSizeProperty().bind(gridSizeProperty());
        editCanvas.gridVisibleProperty().bind(gridVisibleProperty());
        editCanvas.worldMapProperty().bind(editedWorldMapProperty());
        editCanvas.templateImageGrayProperty().bind(templateImageProperty().map(Ufx::imageToGreyscale));
        editCanvas.segmentNumbersVisibleProperty().bind(segmentNumbersVisibleProperty());
        editCanvas.terrainVisibleProperty().bind(terrainVisibleProperty());
        editCanvas.foodVisibleProperty().bind(foodVisibleProperty());
        editCanvas.actorsVisibleProperty().bind(actorsVisibleProperty());

        editCanvas.setOnContextMenuRequested(event -> editCanvas.onContextMenuRequested(this, event));
        editCanvas.setOnMouseClicked(event -> editCanvas.onMouseClicked(this, event));
        editCanvas.setOnMouseMoved(event -> editCanvas.onMouseMoved(this, event));
        editCanvas.setOnMouseReleased(event -> editCanvas.onMouseReleased(this, event));
        editCanvas.setOnKeyPressed(event -> editCanvas.onKeyPressed(this, event));

        spEditCanvas = new ScrollPane(editCanvas);
        spEditCanvas.setFitToHeight(true);
        registerDragAndDropImageHandler(spEditCanvas);
        //TODO is there a better way to get the initial resize time of the scroll pane?
        spEditCanvas.heightProperty().addListener((py,oldHeight,newHeight) -> {
            if (oldHeight.doubleValue() == 0) { // initial resize
                int initialGridSize = (int) Math.max(newHeight.doubleValue() / editedWorldMap().numRows(), MIN_GRID_SIZE);
                setGridSize(initialGridSize);
            }
        });
    }

    private void createPreview2D() {
        editorMazePreview2D = new EditorMazePreview2D();
        editorMazePreview2D.widthProperty().bind(editCanvas.widthProperty());
        editorMazePreview2D.heightProperty().bind(editCanvas.heightProperty());
        editorMazePreview2D.gridSizeProperty().bind(gridSizeProperty());
        editorMazePreview2D.terrainVisibleProperty().bind(terrainVisibleProperty());
        editorMazePreview2D.foodVisibleProperty().bind(foodVisibleProperty());
        editorMazePreview2D.actorsVisibleProperty().bind(actorsVisibleProperty());

        spPreview2D = new ScrollPane(editorMazePreview2D);
        spPreview2D.setFitToHeight(true);
        spPreview2D.hvalueProperty().bindBidirectional(spEditCanvas.hvalueProperty());
        spPreview2D.vvalueProperty().bindBidirectional(spEditCanvas.vvalueProperty());
    }

    private void createPreview3D() {
        mazePreview3D = new EditorMazePreview3D(this, model3DRepository, 500, 500);
        mazePreview3D.foodVisibleProperty().bind(foodVisibleProperty());
        mazePreview3D.terrainVisibleProperty().bind(terrainVisibleProperty());
        mazePreview3D.worldMapProperty().bind(editedWorldMap);
    }

    private void createTemplateImageCanvas() {
        templateImageCanvas = new TemplateImageCanvas(this);
        Pane pane = new Pane(templateImageCanvas, templateImageCanvas.getColorIndicator());
        pane.setBackground(Background.fill(Color.TRANSPARENT));
        spTemplateImage = new ScrollPane(pane);
    }

    public void setTerrainMapPropertyValue(String propertyName, String value) {
        requireNonNull(value);
        if (editedWorldMap().properties(LayerID.TERRAIN).containsKey(propertyName)
            && editedWorldMap().properties(LayerID.TERRAIN).get(propertyName).equals(value))
            return;
        editedWorldMap().properties(LayerID.TERRAIN).put(propertyName, value);
        changeManager.setTerrainMapChanged();
        changeManager.setEdited(true);
    }

    private void removeTerrainMapProperty(String key) {
        editedWorldMap().properties(LayerID.TERRAIN).remove(key);
        changeManager.setTerrainMapChanged();
        changeManager.setEdited(true);
    }

    public void setFoodMapPropertyValue(String propertyName, String value) {
        requireNonNull(value);
        if (editedWorldMap().properties(LayerID.FOOD).containsKey(propertyName)
            && editedWorldMap().properties(LayerID.FOOD).get(propertyName).equals(value))
            return;
        editedWorldMap().properties(LayerID.FOOD).put(propertyName, value);
        changeManager.setFoodMapChanged();
        changeManager.setEdited(true);
    }

    private void removeFoodMapProperty(String key) {
        editedWorldMap().properties(LayerID.FOOD).remove(key);
        changeManager.setFoodMapChanged();
        changeManager.setEdited(true);
    }

    private void createMapSourceView() {
        sourceView = new TextArea();
        sourceView.setEditable(false);
        sourceView.setWrapText(false);
        sourceView.setPrefWidth(600);
        sourceView.setPrefHeight(800);
        sourceView.setFont(FONT_SOURCE_VIEW);
        sourceView.setStyle("-fx-control-inner-background:#222; -fx-text-fill: #f0f0f0;");
    }

    private void createTabPaneWithEditViews() {
        tabEditCanvas = new Tab(translated("tab_editor"), spEditCanvas);

        var hint = new Button(translated("image_drop_hint"));
        hint.setFont(FONT_DROP_HINT);
        hint.setOnAction(ae -> initWorldMapForTemplateImage());
        hint.disableProperty().bind(editModeProperty().map(mode -> mode == EditMode.INSPECT));

        dropTargetForTemplateImage = new BorderPane(hint);
        registerDragAndDropImageHandler(dropTargetForTemplateImage);

        var stackPane = new StackPane(spTemplateImage, dropTargetForTemplateImage);
        templateImage.addListener((py, ov, nv) -> {
            stackPane.getChildren().remove(dropTargetForTemplateImage);
            if (nv == null) {
                stackPane.getChildren().add(dropTargetForTemplateImage);
            }
        });
        tabTemplateImage = new Tab(translated("tab_template_image"), stackPane);

        tabPaneEditorViews = new TabPane(tabEditCanvas, tabTemplateImage);
        tabPaneEditorViews.getTabs().forEach(tab -> tab.setClosable(false));
        tabPaneEditorViews.setSide(Side.BOTTOM);
        tabPaneEditorViews.getSelectionModel().select(tabEditCanvas);
    }

    private void registerDragAndDropImageHandler(Node node) {
        node.setOnDragOver(e -> {
            if (e.getDragboard().hasFiles()) {
                File file = e.getDragboard().getFiles().getFirst();
                if (isSupportedImageFile(file)  & !isEditMode(EditMode.INSPECT)
                    || isWorldMapFile(file))
                {
                    e.acceptTransferModes(TransferMode.COPY);
                }
            }
            e.consume();
        });
        node.setOnDragDropped(this::onFileDroppedOnEditCanvas);
    }

    private void onFileDroppedOnEditCanvas(DragEvent e) {
        executeWithCheckForUnsavedChanges(() -> {
            if (e.getDragboard().hasFiles()) {
                File file = e.getDragboard().getFiles().getFirst();
                if (isSupportedImageFile(file) && !isEditMode(EditMode.INSPECT)) {
                    e.acceptTransferModes(TransferMode.COPY);
                    try (FileInputStream stream = new FileInputStream(file)) {
                        Image image = new Image(stream);
                        boolean accepted = checkIfTemplateImageOk(image);
                        if (accepted) {
                            templateImage.set(image);
                            createEmptyMapFromTemplateImage(image);
                            showMessage("Select colors for tile identification!", 10, MessageType.INFO);
                            tabPaneEditorViews.getSelectionModel().select(tabTemplateImage);
                        }
                    } catch (IOException x) {
                        showMessage("Could not open image file " + file, 3, MessageType.ERROR);
                        Logger.error(x);
                    }
                } else if (isWorldMapFile(file)) {
                    readMapFile(file);
                }
            }
        });
        e.consume();
    }

    private void createTabPaneWithPreviews() {
        tabPreview2D = new Tab(translated("preview2D"), spPreview2D);
        tabPreview3D = new Tab(translated("preview3D"), mazePreview3D.getSubScene());
        tabSourceView = new Tab(translated("source"), sourceView);

        tabPanePreviews = new TabPane(tabPreview2D, tabPreview3D, tabSourceView);
        tabPanePreviews.setSide(Side.BOTTOM);
        tabPanePreviews.getTabs().forEach(tab -> tab.setClosable(false));
        tabPanePreviews.getSelectionModel().select(tabPreview2D);

        mazePreview3D.getSubScene().widthProperty().bind(tabPanePreviews.widthProperty());
        mazePreview3D.getSubScene().heightProperty().bind(tabPanePreviews.heightProperty());

        splitPaneEditorAndPreviews = new SplitPane(tabPaneEditorViews, tabPanePreviews);
        splitPaneEditorAndPreviews.setDividerPositions(0.5);
    }

    private void createPalettes(TerrainTileMapRenderer terrainRenderer, FoodMapRenderer foodRenderer) {
        palettes[PALETTE_ID_TERRAIN] = createTerrainPalette(PALETTE_ID_TERRAIN, TOOL_SIZE, this, terrainRenderer);
        palettes[PALETTE_ID_FOOD]    = createFoodPalette(PALETTE_ID_FOOD, TOOL_SIZE, this, foodRenderer);
        palettes[PALETTE_ID_ACTORS]  = createActorPalette(PALETTE_ID_ACTORS, TOOL_SIZE, this, terrainRenderer);

        var tabTerrain = new Tab(translated("terrain"), palettes[PALETTE_ID_TERRAIN].root());
        tabTerrain.setClosable(false);
        tabTerrain.setUserData(PALETTE_ID_TERRAIN);

        var tabPellets = new Tab(translated("pellets"), palettes[PALETTE_ID_FOOD].root());
        tabPellets.setClosable(false);
        tabPellets.setUserData(PALETTE_ID_FOOD);

        var tabActors = new Tab(translated("actors"), palettes[PALETTE_ID_ACTORS].root());
        tabActors.setClosable(false);
        tabActors.setUserData(PALETTE_ID_ACTORS);

        tabPaneWithPalettes = new TabPane(tabTerrain, tabPellets, tabActors);
        tabPaneWithPalettes.setPadding(new Insets(5, 5, 5, 5));
        tabPaneWithPalettes.setMinHeight(75);
    }

    private void createPropertyEditors() {
        terrainMapPropertiesEditor = new PropertyEditorPane(this);
        terrainMapPropertiesEditor.enabledPy.bind(editModeProperty().map(mode -> mode != EditMode.INSPECT));
        terrainMapPropertiesEditor.setPadding(new Insets(10,0,0,0));

        foodMapPropertiesEditor = new PropertyEditorPane(this);
        foodMapPropertiesEditor.enabledPy.bind(editModeProperty().map(mode -> mode != EditMode.INSPECT));
        foodMapPropertiesEditor.setPadding(new Insets(10,0,0,0));

        var terrainPropertiesPane = new TitledPane(translated("terrain"), terrainMapPropertiesEditor);
        terrainPropertiesPane.setMinWidth(300);
        terrainPropertiesPane.setExpanded(true);

        var foodPropertiesPane = new TitledPane(translated("pellets"), foodMapPropertiesEditor);
        foodPropertiesPane.setExpanded(true);

        propertyEditorsPane = new VBox(terrainPropertiesPane, foodPropertiesPane);
        propertyEditorsPane.visibleProperty().bind(propertyEditorsVisibleProperty());
    }

    private void createMessageDisplay() {
        messageLabel = new Label();
        messageLabel.setFont(FONT_MESSAGE);
        messageLabel.setMinWidth(200);
    }

    private void createZoomSlider() {
        sliderZoom = new Slider(MIN_GRID_SIZE, MAX_GRID_SIZE, 0.5 * (MIN_GRID_SIZE + MAX_GRID_SIZE));
        sliderZoom.setShowTickLabels(false);
        sliderZoom.setShowTickMarks(true);
        sliderZoom.setPrefWidth(120);
        Bindings.bindBidirectional(sliderZoom.valueProperty(), gridSize);
        Tooltip tt = new Tooltip();
        tt.setFont(Font.font(14));
        tt.textProperty().bind(gridSizeProperty().map("Grid Size: %s"::formatted));
        sliderZoom.setTooltip(tt);
    }

    private void createStatusLine() {
        var lblMapSize = new Label();
        lblMapSize.setFont(FONT_STATUS_LINE_NORMAL);
        lblMapSize.textProperty().bind(editedWorldMap.map(worldMap -> (worldMap != null)
            ? "Cols: %d Rows: %d".formatted(worldMap.numCols(), worldMap.numRows()) : "")
        );

        var lblFocussedTile = new Label();
        lblFocussedTile.setFont(FONT_STATUS_LINE_NORMAL);
        lblFocussedTile.setMinWidth(70);
        lblFocussedTile.setMaxWidth(70);
        lblFocussedTile.textProperty().bind(editCanvas.focussedTileProperty().map(
            tile -> tile != null ? "(%2d,%2d)".formatted(tile.x(), tile.y()) : "n/a"));

        var lblEditMode = new Label();
        lblEditMode.setAlignment(Pos.BASELINE_RIGHT);
        lblEditMode.setMinWidth(100);
        lblEditMode.setFont(FONT_STATUS_LINE_EDIT_MODE);
        lblEditMode.setEffect(new Glow(0.2));
        lblEditMode.textProperty().bind(Bindings.createStringBinding(
            () -> switch (editMode()) {
                case INSPECT -> translated("mode.inspect");
                case EDIT    -> isSymmetricEditMode() ?  translated("mode.symmetric") : translated("mode.edit");
                case ERASE   -> translated("mode.erase");
            }, editModeProperty(), symmetricEditModeProperty()
        ));
        lblEditMode.textFillProperty().bind(
            editModeProperty().map(mode -> switch (mode) {
            case INSPECT -> Color.GRAY;
            case EDIT    -> Color.FORESTGREEN;
            case ERASE   -> Color.RED;
        }));
        lblEditMode.setOnMouseClicked(e -> showEditHelpText());

        statusLine = new HBox(
            lblMapSize,
            filler(10),
            lblFocussedTile,
            spacer(),
            messageLabel,
            spacer(),
            filler(10),
            sliderZoom,
            filler(10),
            lblEditMode
        );

        statusLine.setPadding(new Insets(6, 2, 2, 2));
    }

    private void arrangeMainLayout() {
        var contentArea = new VBox(tabPaneWithPalettes, splitPaneEditorAndPreviews, statusLine);
        contentArea.setPadding(new Insets(0,5,0,5));
        VBox.setVgrow(tabPaneWithPalettes, Priority.NEVER);
        VBox.setVgrow(splitPaneEditorAndPreviews, Priority.ALWAYS);
        VBox.setVgrow(statusLine, Priority.NEVER);

        contentPane.setLeft(propertyEditorsPane);
        contentPane.setCenter(contentArea);
    }

    private StringBinding createTitleBinding() {
        return Bindings.createStringBinding(() -> {
                File mapFile = currentFile.get();
                if (mapFile != null) {
                    return "%s: [%s] - %s".formatted( translated("map_editor"), mapFile.getName(), mapFile.getPath() );
                }
                if (editedWorldMap() != null && editedWorldMap().url() != null) {
                    return  "%s: [%s]".formatted( translated("map_editor"), editedWorldMap().url() );
                }
                return "%s: [%s: %d rows %d cols]".formatted(
                        translated("map_editor"), translated("unsaved_map"),
                        editedWorldMap().numRows(), editedWorldMap().numCols() );
            }, currentFile, editedWorldMap
        );
    }

    // also called from EditorPage
    public void addLoadMapMenuItem(String description, WorldMap map) {
        requireNonNull(description);
        requireNonNull(map);
        var miLoadMap = new MenuItem(description);
        miLoadMap.setOnAction(e -> loadMap(map));
        menuBar.menuLoadMap().getItems().add(miLoadMap);
    }

    public void loadMap(WorldMap worldMap) {
        executeWithCheckForUnsavedChanges(() -> {
            setEditedWorldMap(WorldMap.copyMap(worldMap));
            currentFile.set(null);
        });
    }

    public boolean readMapFile(File file) {
        if (file.getName().endsWith(".world")) {
            try {
                loadMap(WorldMap.fromFile(file));
                currentDirectory = file.getParentFile();
                currentFile.set(file);
                Logger.info("Map read from file {}", file);
                return true;
            } catch (IOException x) {
                Logger.error(x);
                Logger.info("Map could not be read from file {}", file);
                return false;
            }
        }
        return false;
    }


    public boolean saveWorldMap(WorldMap worldMap,File file) {
        try (PrintWriter pw = new PrintWriter(file, StandardCharsets.UTF_8)) {
            pw.print(WorldMapFormatter.formatted(worldMap));
            return true;
        } catch (IOException x) {
            Logger.error(x);
            return false;
        }
    }

    public void executeWithCheckForUnsavedChanges(Runnable action) {
        if (!changeManager.isEdited()) {
            action.run();
            return;
        }
        var confirmationDialog = new Alert(Alert.AlertType.CONFIRMATION);
        confirmationDialog.setTitle(translated("save_dialog.title"));
        confirmationDialog.setHeaderText(translated("save_dialog.header_text"));
        confirmationDialog.setContentText(translated("save_dialog.content_text"));
        var choiceSave   = new ButtonType(translated("save_changes"));
        var choiceNoSave = new ButtonType(translated("no_save_changes"));
        var choiceCancel = new ButtonType(translated("cancel"), ButtonBar.ButtonData.CANCEL_CLOSE);
        confirmationDialog.getButtonTypes().setAll(choiceSave, choiceNoSave, choiceCancel);
        confirmationDialog.showAndWait().ifPresent(choice -> {
            if (choice == choiceSave) {
                EditorActions.SAVE_MAP_FILE.execute(this);
                action.run();
            } else if (choice == choiceNoSave) {
                changeManager.setEdited(false);
                action.run();
            } else if (choice == choiceCancel) {
                confirmationDialog.close();
            }
        });
    }

    private void updateSourceView() {
        StringBuilder sb = new StringBuilder();
        String[] sourceTextLines = WorldMapFormatter.formatted(editedWorldMap()).split("\n");
        for (int i = 0; i < sourceTextLines.length; ++i) {
            sb.append("%5d: ".formatted(i + 1)).append(sourceTextLines[i]).append("\n");
        }
        sourceView.setText(sb.toString());
    }

    private void onEditModeChanged(EditMode editMode) {
        clearMessage();
        showEditHelpText();
        switch (editMode) {
            case INSPECT -> editCanvas.enterInspectMode();
            case EDIT    -> editCanvas.enterEditMode();
            case ERASE   -> editCanvas.enterEraseMode();
        }
    }

    private void zoomIn() {
        if (gridSize() < TileMapEditor.MAX_GRID_SIZE) {
            gridSize.set(gridSize() + 1);
        }
    }

    private void zoomOut() {
        if (gridSize() > TileMapEditor.MIN_GRID_SIZE) {
            gridSize.set(gridSize() - 1);
        }
    }

    //
    // Drawing
    //

    private void draw(TerrainMapColorScheme colorScheme) {
        try {
            Logger.trace("Draw palette");
            palettes[selectedPaletteID()].draw();
        } catch (Exception x) {
            Logger.error(x);
        }
        if (tabEditCanvas.isSelected()) {
            try {
                Logger.trace("Draw edit canvas");
                editCanvas.draw(this, colorScheme);
            } catch (Exception x) {
                Logger.error(x);
            }
        }
        if (tabTemplateImage.isSelected()) {
            try {
                Logger.trace("Draw template image");
                templateImageCanvas.draw();
            } catch (Exception x) {
                Logger.error(x);
            }
        }
        if (tabPreview2D.isSelected()) {
            try {
                Logger.trace("Draw preview 2D");
                editorMazePreview2D.draw(editedWorldMap(), colorScheme);
            } catch (Exception x) {
                Logger.error(x);
            }
        }
    }

    // Controller part

    private void onKeyPressed(KeyEvent e) {
        KeyCode key = e.getCode();
        boolean alt = e.isAltDown();

        if (alt && key == KeyCode.LEFT) {
            EditorActions.SELECT_NEXT_MAP_FILE.setForward(false);
            File file = (File) EditorActions.SELECT_NEXT_MAP_FILE.execute(this);
            if (file != null && !readMapFile(file)) {
                showMessage("Map file '%s' could not be loaded".formatted(file.getName()), 3, MessageType.ERROR);
            }
        }
        else if (alt && key == KeyCode.RIGHT) {
            EditorActions.SELECT_NEXT_MAP_FILE.setForward(true);
            File file = (File) EditorActions.SELECT_NEXT_MAP_FILE.execute(this);
            if (file != null && !readMapFile(file)) {
                showMessage("Map file '%s' could not be loaded".formatted(file.getName()), 3, MessageType.ERROR);
            }
        }
        else if (key == KeyCode.PLUS) {
            zoomIn();
        }
        else if (key == KeyCode.MINUS) {
            zoomOut();
        }
    }

    private void onKeyTyped(KeyEvent e) {
        String key = e.getCharacter();
        switch (key) {
            case "i" -> setEditMode(EditMode.INSPECT);
            case "e" -> {
                setEditMode(EditMode.EDIT);
                setSymmetricEditMode(false);
            }
            case "s" -> {
                setEditMode(EditMode.EDIT);
                setSymmetricEditMode(true);
            }
            case "x" -> setEditMode(EditMode.ERASE);
        }
    }

    public void editAtMousePosition(double x, double y, boolean erase) {
        Vector2i tile = tileAtMousePosition(x, y, gridSize());
        if (isEditMode(EditMode.INSPECT)) {
            EditorActions.IDENTIFY_OBSTACLE.setTile(tile);
            EditorActions.IDENTIFY_OBSTACLE.execute(this);
            return;
        }
        switch (selectedPaletteID()) {
            case TileMapEditor.PALETTE_ID_TERRAIN -> editTerrainAtTile(tile, erase);
            case TileMapEditor.PALETTE_ID_FOOD -> editFoodAtTile(tile, erase);
            case TileMapEditor.PALETTE_ID_ACTORS -> {
                if (selectedPalette().isToolSelected()) {
                    selectedPalette().selectedTool().apply(this, LayerID.TERRAIN, tile);
                    changeManager.setTerrainMapChanged();
                    changeManager.setEdited(true);
                }
            }
            default -> Logger.error("Unknown palette ID " + selectedPaletteID());
        }
    }

    private void editTerrainAtTile(Vector2i tile, boolean erase) {
        if (erase) {
            clearTerrainTileValue(tile);
        } else if (selectedPalette().isToolSelected()) {
            selectedPalette().selectedTool().apply(this, LayerID.TERRAIN, tile);
        }
        changeManager.setTerrainMapChanged();
        changeManager.setEdited(true);
    }

    private void editFoodAtTile(Vector2i tile, boolean erase) {
        if (erase) {
            clearFoodTileValue(tile);
        } else if (selectedPalette().isToolSelected()) {
            selectedPalette().selectedTool().apply(this, LayerID.FOOD, tile);
        }
        changeManager.setFoodMapChanged();
        changeManager.setEdited(true);
    }

    public void moveCursorAndSetFoodAtTile(Direction dir) {
        if (editCanvas.moveCursor(dir, tile -> hasAccessibleTerrainAtTile(editedWorldMap(), tile))) {
            setFoodAtFocussedTile();
        }
    }

    private void setFoodAtFocussedTile() {
        if (editMode() == EditMode.EDIT && selectedPaletteID() == PALETTE_ID_FOOD) {
            if (hasAccessibleTerrainAtTile(editedWorldMap(), editCanvas.focussedTile())) {
                editFoodAtTile(editCanvas.focussedTile(), false);
            }
        }
    }

    public void selectNextPaletteEntry() {
        Palette palette = selectedPalette();
        int next = palette.selectedIndex() + 1;
        if (next == palette.numTools()) { next = 0; }
        palette.selectTool(next);
    }

    /**
     * This method should be used whenever a tile value has to be set and symmetric editing should be executed.
     */
    public void setTileValueRespectingSymmetry(WorldMap worldMap, LayerID layerID, Vector2i tile, byte value) {
        requireNonNull(worldMap);
        requireNonNull(layerID);
        requireNonNull(tile);

        if (layerID == LayerID.FOOD && !canEditFoodAtTile(worldMap, tile)) {
            return;
        }

        worldMap.setContent(layerID, tile, value);
        if (layerID == LayerID.TERRAIN) {
            worldMap.setContent(LayerID.FOOD, tile, FoodTile.EMPTY.code());
        }

        changeManager.setEdited(true);
        changeManager.setWorldMapChanged();

        if (isSymmetricEditMode()) {
            Vector2i mirroredTile = worldMap.mirroredTile(tile);
            if (layerID == LayerID.FOOD) {
                if (canEditFoodAtTile(worldMap, mirroredTile)) {
                    worldMap.setContent(layerID, mirroredTile, value);
                }
            } else {
                byte mirroredValue = mirroredTileValue(value);
                worldMap.setContent(layerID, mirroredTile, mirroredValue);
                worldMap.setContent(LayerID.FOOD, mirroredTile, FoodTile.EMPTY.code());
            }
        }
    }

    public void setTileValueRespectingSymmetry(WorldMap worldMap, LayerID layerID, int row, int col, byte value) {
        Vector2i tile = new Vector2i(col, row);
        setTileValueRespectingSymmetry(worldMap, layerID, tile, value);
    }


    // ignores symmetric edit mode!
    public void clearTerrainTileValue(Vector2i tile) {
        editedWorldMap().setContent(LayerID.TERRAIN, tile, TerrainTile.EMPTY.$);
        changeManager.setTerrainMapChanged();
        changeManager.setEdited(true);
    }

    // ignores symmetric edit mode!
    public void clearFoodTileValue(Vector2i tile) {
        editedWorldMap().setContent(LayerID.FOOD, tile, FoodTile.EMPTY.code());
        changeManager.setFoodMapChanged();
        changeManager.setEdited(true);
    }

    void setBlankMap(int tilesX, int tilesY) {
        var blankMap = WorldMap.emptyMap(tilesY, tilesX);
        setDefaultColors(blankMap);
        setDefaultScatterPositions(blankMap);
        setEditedWorldMap(blankMap);
    }

    public void setDefaultColors(WorldMap worldMap) {
        worldMap.properties(LayerID.TERRAIN).put(WorldMapProperty.COLOR_WALL_STROKE, MS_PACMAN_COLOR_WALL_STROKE);
        worldMap.properties(LayerID.TERRAIN).put(WorldMapProperty.COLOR_WALL_FILL, MS_PACMAN_COLOR_WALL_FILL);
        worldMap.properties(LayerID.TERRAIN).put(WorldMapProperty.COLOR_DOOR, MS_PACMAN_COLOR_DOOR);
        worldMap.properties(LayerID.FOOD).put(WorldMapProperty.COLOR_FOOD, MS_PACMAN_COLOR_FOOD);
        changeManager.setTerrainMapChanged();
        changeManager.setFoodMapChanged();
    }

    public void setDefaultScatterPositions(WorldMap worldMap) {
        int numCols = worldMap.numCols(), numRows = worldMap.numRows();
        if (numCols >= 3 && numRows >= 2) {
            worldMap.properties(LayerID.TERRAIN).put(WorldMapProperty.POS_SCATTER_RED_GHOST,    WorldMapFormatter.formatTile(Vector2i.of(numCols - 3, 0)));
            worldMap.properties(LayerID.TERRAIN).put(WorldMapProperty.POS_SCATTER_PINK_GHOST,   WorldMapFormatter.formatTile(Vector2i.of(2, 0)));
            worldMap.properties(LayerID.TERRAIN).put(WorldMapProperty.POS_SCATTER_CYAN_GHOST,   WorldMapFormatter.formatTile(Vector2i.of(numCols - 1, numRows - 2)));
            worldMap.properties(LayerID.TERRAIN).put(WorldMapProperty.POS_SCATTER_ORANGE_GHOST, WorldMapFormatter.formatTile(Vector2i.of(0, numRows - 2)));
            changeManager.setTerrainMapChanged();
        }
    }

    private boolean checkIfTemplateImageOk(Image image) {
        boolean sizeOk = image.getHeight() % TS == 0 && image.getWidth() % TS == 0;
        if (!sizeOk) {
            showMessage("Template image size seems dubious", 3, MessageType.WARNING);
            return false;
        }
        return true;
    }

    private void createEmptyMapFromTemplateImage(Image image) {
        int tilesX = (int) (image.getWidth() / TS);
        int tilesY = EMPTY_ROWS_BEFORE_MAZE + EMPTY_ROWS_BELOW_MAZE + (int) (image.getHeight() / TS);
        setBlankMap(tilesX, tilesY);
        removeTerrainMapProperty(WorldMapProperty.COLOR_WALL_FILL);
        removeTerrainMapProperty(WorldMapProperty.COLOR_WALL_STROKE);
        removeTerrainMapProperty(WorldMapProperty.COLOR_DOOR);
        removeFoodMapProperty(WorldMapProperty.COLOR_FOOD);
    }

    void initWorldMapForTemplateImage() {
        TemplateImageManager.selectTemplateImage(stage, translated("open_template_image"), currentDirectory())
            .ifPresent(image -> {
                if (checkIfTemplateImageOk(image)) {
                    templateImage.set(image);
                    createEmptyMapFromTemplateImage(image);
                    showMessage("Select map colors from template!", 20, MessageType.INFO);
                }
            });
    }

    void closeTemplateImage() {
        templateImage.set(null);
    }

    void populateMapFromTemplateImage(WorldMap worldMap, Image templateImage) {
        if (templateImage == null) {
            return;
        }

        Color fillColor = getColorFromMap(worldMap, LayerID.TERRAIN, WorldMapProperty.COLOR_WALL_FILL, null);
        if (fillColor == null) {
            showMessage("No fill color defined", 3, MessageType.ERROR);
            return;
        }
        Color strokeColor = getColorFromMap(worldMap, LayerID.TERRAIN, WorldMapProperty.COLOR_WALL_STROKE, null);
        if (strokeColor == null) {
            showMessage("No stroke color defined", 3, MessageType.ERROR);
            return;
        }
        Color doorColor = getColorFromMap(worldMap, LayerID.TERRAIN, WorldMapProperty.COLOR_DOOR, Color.PINK);
        if (doorColor == null) {
            showMessage("No door color defined", 3, MessageType.ERROR);
            return;
        }
        Color foodColor = getColorFromMap(worldMap, LayerID.FOOD, WorldMapProperty.COLOR_FOOD, null);
        if (foodColor == null) {
            showMessage("No food color defined", 3, MessageType.ERROR);
            return;
        }

        TileMatcher matcher = new TileMatcher(Color.TRANSPARENT, fillColor, strokeColor, doorColor, foodColor);
        WritablePixelFormat<IntBuffer> pixelFormat = WritablePixelFormat.getIntArgbInstance();
        PixelReader rdr = templateImage.getPixelReader();
        if (rdr == null) {
            showMessage("Could not get pixel reader for this image", 5, MessageType.ERROR);
            return;
        }

        LocalTime startTime = LocalTime.now();

        int numMazeRows = worldMap.numRows() - (EMPTY_ROWS_BEFORE_MAZE + EMPTY_ROWS_BELOW_MAZE);
        int numMazeCols = worldMap.numCols();
        for (int row = 0; row < numMazeRows; ++row) {
            for (int col = 0; col < numMazeCols; ++col) {
                Vector2i worldMapTile = Vector2i.of(col, row + EMPTY_ROWS_BEFORE_MAZE);
                try {
                    int[] pixelsOfTile = new int[TS*TS]; // pixels row-wise
                    rdr.getPixels(col * TS, row * TS, TS, TS, pixelFormat, pixelsOfTile, 0, TS);
                    byte foodValue = matcher.matchFoodTile(pixelsOfTile);
                    if (foodValue == FoodTile.PELLET.code() || foodValue == FoodTile.ENERGIZER.code()) {
                        worldMap.setContent(LayerID.FOOD, worldMapTile, foodValue);
                    } else {
                        byte terrainValue = matcher.matchTerrainTile(pixelsOfTile);
                        worldMap.setContent(LayerID.TERRAIN, worldMapTile, terrainValue);
                    }
                } catch (IndexOutOfBoundsException e) {
                    Logger.error("Could not get pixels for tile {}, maybe image has been cropped incorrectly?", worldMapTile);
                } catch (Exception e) {
                    Logger.error("Could not get pixels for tile {}", worldMapTile);
                    Logger.error(e);
                }
            }
        }

        // Find house: requires that at least min and max tiles have been detected
        Vector2i houseMinTile = worldMap.tiles()
            .filter(tile -> worldMap.content(LayerID.TERRAIN, tile) == TerrainTile.DARC_NW.$)
            .findFirst().orElse(null);

        Vector2i houseMaxTile = worldMap.tiles()
            .filter(tile -> worldMap.content(LayerID.TERRAIN, tile) == TerrainTile.DARC_SE.$)
            .findFirst().orElse(null);

        if (houseMinTile != null && houseMaxTile != null
                && houseMinTile.x() < houseMaxTile.x() && houseMinTile.y() < houseMaxTile.y()) {
            Action_PlaceArcadeHouse action = new Action_PlaceArcadeHouse();
            action.setHouseMinTile(houseMinTile);
            action.setWorldMap(worldMap);
            action.execute(this);
        }

        java.time.Duration duration = java.time.Duration.between(startTime, LocalTime.now());
        showMessage("Map creation took %d milliseconds".formatted(duration.toMillis()), 5, MessageType.INFO);

        changeManager.setWorldMapChanged();
        changeManager.setEdited(true);
    }

    // Sample maps loading

    static final String SAMPLE_MAPS_PATH = "/de/amr/pacmanfx/tilemap/editor/maps/";

    private WorldMap mapPacManGame;
    private List<WorldMap> mapsMsPacManGame;
    private List<WorldMap> mapsPacManXXLGame;

    private void loadSampleMapsAndAddMenuEntries() {
        try {
            loadSampleMaps();
            addLoadMapMenuItem("Pac-Man", mapPacManGame);
            menuBar.menuLoadMap().getItems().add(new SeparatorMenuItem());
            rangeClosed(1, 6).forEach(num -> addLoadMapMenuItem("Ms. Pac-Man " + num, mapsMsPacManGame.get(num - 1)));
            menuBar.menuLoadMap().getItems().add(new SeparatorMenuItem());
            rangeClosed(1, 8).forEach(num -> addLoadMapMenuItem("Pac-Man XXL " + num, mapsPacManXXLGame.get(num - 1)));
        } catch (IOException x) {
            Logger.error("Could not load sample maps");
            Logger.error(x);
        }
    }

    private void loadSampleMaps() throws IOException {
        mapPacManGame = WorldMap.fromURL(sampleMapURL("pacman/pacman.world", 1));
        mapsMsPacManGame = new ArrayList<>();
        for (int n = 1; n <= 6; ++n) {
            mapsMsPacManGame.add(WorldMap.fromURL(sampleMapURL("mspacman/mspacman_%d.world", n)));
        }
        mapsPacManXXLGame = new ArrayList<>();
        for (int n = 1; n <= 8; ++n) {
            mapsPacManXXLGame.add(WorldMap.fromURL(sampleMapURL("pacman_xxl/masonic_%d.world", n)));
        }
    }

    private URL sampleMapURL(String namePattern, int number) {
        return getClass().getResource(SAMPLE_MAPS_PATH + namePattern.formatted(number));
    }
}<|MERGE_RESOLUTION|>--- conflicted
+++ resolved
@@ -222,7 +222,7 @@
 
     // Properties
 
-    // -- editMode
+    // editMode
 
     public static final EditMode DEFAULT_EDIT_MODE = EditMode.INSPECT;
 
@@ -248,13 +248,10 @@
         editModeProperty().set(requireNonNull(mode));
     }
 
-    // -- currentFile
+    // currentFile
 
     private final ObjectProperty<File> currentFile = new SimpleObjectProperty<>();
 
-<<<<<<< HEAD
-    // -- editedWorldMap
-=======
     public ObjectProperty<File> currentFileProperty() {
         return currentFile;
     }
@@ -264,7 +261,6 @@
     }
 
     // editedWorldMap
->>>>>>> 934c945b
 
     private final ObjectProperty<WorldMap> editedWorldMap = new SimpleObjectProperty<>(WorldMap.emptyMap(28, 36)) {
         @Override
@@ -274,7 +270,7 @@
         }
     };
 
-    // -- gridSize
+    // gridSize
 
     private static final double DEFAULT_GRID_SIZE = 8;
 
@@ -298,7 +294,7 @@
         gridSizeProperty().set(size);
     }
 
-    // -- actorsVisible
+    // actorsVisible
 
     public boolean DEFAULT_ACTORS_VISIBLE = true;
 
@@ -324,7 +320,7 @@
         actorsVisibleProperty().set(visible);
     }
 
-    // -- gridVisible
+    // gridVisible
 
     public static final boolean DEFAULT_GRID_VISIBLE = true;
 
@@ -342,7 +338,7 @@
         return gridVisible;
     }
 
-    // -- foodVisible
+    // foodVisible
 
     public static final boolean DEFAULT_FOOD_VISIBLE = true;
 
@@ -368,7 +364,7 @@
         foodVisibleProperty().set(visible);
     }
 
-    // -- mapPropertyEditorsVisible
+    // mapPropertyEditorsVisible
 
     public static final boolean DEFAULT_MAP_PROPERTY_EDITORS_VISIBLE = false;
 
@@ -394,7 +390,7 @@
         propertyEditorsVisibleProperty().set(value);
     }
 
-    // -- obstacleInnerAreaDisplayed
+    // obstacleInnerAreaDisplayed
 
     public static final boolean DEFAULT_OBSTACLE_INNER_AREA_DISPLAYED = false;
 
@@ -420,7 +416,7 @@
         obstacleInnerAreaDisplayedProperty().set(value);
     }
 
-    // -- obstaclesJoining
+    // obstaclesJoining
 
     public static boolean DEFAULT_OBSTACLES_JOINING = true;
 
@@ -441,7 +437,7 @@
         obstaclesJoiningProperty().set(value);
     }
 
-    // -- segmentNumbersVisible
+    // segmentNumbersVisible
 
     public static final boolean DEFAULT_SEGMENT_NUMBERS_VISIBLE = false;
 
@@ -467,7 +463,7 @@
         segmentNumbersVisibleProperty().set(value);
     }
 
-    // -- symmetric edit mode
+    // symmetric edit mode
 
     public static final boolean DEFAULT_SYMMETRIC_EDIT_MODE = true;
 
@@ -496,7 +492,7 @@
         return templateImage.get();
     }
 
-    // -- terrainVisible
+    // terrainVisible
 
     public static final boolean DEFAULT_TERRAIN_VISIBLE = true;
 
@@ -522,16 +518,12 @@
         terrainVisibleProperty().set(visible);
     }
 
-<<<<<<< HEAD
-    // -- title
-=======
     // -- templateImage
 
     public ObjectProperty<Image> templateImageProperty() { return templateImage; }
 
 
     // title
->>>>>>> 934c945b
 
     private final StringProperty title = new SimpleStringProperty("Tile Map Editor");
 
@@ -695,7 +687,6 @@
         editCanvas.gridVisibleProperty().bind(gridVisibleProperty());
         editCanvas.worldMapProperty().bind(editedWorldMapProperty());
         editCanvas.templateImageGrayProperty().bind(templateImageProperty().map(Ufx::imageToGreyscale));
-        editCanvas.segmentNumbersVisibleProperty().bind(segmentNumbersVisibleProperty());
         editCanvas.terrainVisibleProperty().bind(terrainVisibleProperty());
         editCanvas.foodVisibleProperty().bind(foodVisibleProperty());
         editCanvas.actorsVisibleProperty().bind(actorsVisibleProperty());
