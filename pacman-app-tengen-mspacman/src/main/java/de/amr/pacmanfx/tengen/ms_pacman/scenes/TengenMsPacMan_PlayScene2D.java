/*
Copyright (c) 2021-2025 Armin Reichert (MIT License)
See file LICENSE in repository root directory for details.
*/
package de.amr.pacmanfx.tengen.ms_pacman.scenes;

import de.amr.pacmanfx.controller.GamePlayState;
import de.amr.pacmanfx.controller.GameState;
import de.amr.pacmanfx.controller.teststates.LevelMediumTestState;
import de.amr.pacmanfx.controller.teststates.LevelShortTestState;
import de.amr.pacmanfx.event.GameEvent;
import de.amr.pacmanfx.lib.Vector2f;
import de.amr.pacmanfx.model.GameLevel;
import de.amr.pacmanfx.model.House;
import de.amr.pacmanfx.model.actors.Ghost;
import de.amr.pacmanfx.model.actors.GhostState;
import de.amr.pacmanfx.model.actors.Pac;
import de.amr.pacmanfx.tengen.ms_pacman.TengenMsPacMan_UIConfig;
import de.amr.pacmanfx.tengen.ms_pacman.model.MapCategory;
import de.amr.pacmanfx.tengen.ms_pacman.model.TengenMsPacMan_GameModel;
import de.amr.pacmanfx.tengen.ms_pacman.model.TengenMsPacMan_HUDData;
import de.amr.pacmanfx.tengen.ms_pacman.model.TengenMsPacMan_LevelCounter;
import de.amr.pacmanfx.tengen.ms_pacman.rendering.ColoredSpriteImage;
import de.amr.pacmanfx.tengen.ms_pacman.rendering.MazeSpriteSet;
import de.amr.pacmanfx.tengen.ms_pacman.rendering.TengenMsPacMan_GameLevelRenderer;
import de.amr.pacmanfx.tengen.ms_pacman.rendering.TengenMsPacMan_HUDRenderer;
import de.amr.pacmanfx.ui._2d.DefaultDebugInfoRenderer;
import de.amr.pacmanfx.ui._2d.GameScene2D;
import de.amr.pacmanfx.ui._2d.LevelCompletedAnimation;
import de.amr.pacmanfx.ui.api.GameScene;
import de.amr.pacmanfx.ui.api.GameUI;
import de.amr.pacmanfx.ui.api.GameUI_Config;
import de.amr.pacmanfx.ui.sound.SoundID;
import de.amr.pacmanfx.uilib.rendering.ActorSpriteRenderer;
import javafx.beans.property.BooleanProperty;
import javafx.beans.property.ObjectProperty;
import javafx.beans.property.SimpleBooleanProperty;
import javafx.beans.property.SimpleObjectProperty;
import javafx.beans.value.ObservableValue;
import javafx.scene.ParallelCamera;
import javafx.scene.SubScene;
import javafx.scene.canvas.Canvas;
import javafx.scene.control.*;
import javafx.scene.input.ContextMenuEvent;
import javafx.scene.layout.Background;
import javafx.scene.layout.StackPane;
import javafx.scene.paint.Color;
import javafx.scene.shape.Rectangle;
import org.tinylog.Logger;

import java.util.List;
import java.util.Optional;
import java.util.stream.Stream;

import static de.amr.pacmanfx.Globals.*;
import static de.amr.pacmanfx.controller.GamePlayState.*;
import static de.amr.pacmanfx.tengen.ms_pacman.TengenMsPacMan_Actions.*;
import static de.amr.pacmanfx.tengen.ms_pacman.TengenMsPacMan_Properties.PROPERTY_PLAY_SCENE_DISPLAY_MODE;
import static de.amr.pacmanfx.tengen.ms_pacman.TengenMsPacMan_UIConfig.NES_SIZE_PX;
import static de.amr.pacmanfx.tengen.ms_pacman.TengenMsPacMan_UIConfig.NES_TILES;
import static de.amr.pacmanfx.ui.CommonGameActions.*;
import static de.amr.pacmanfx.ui.api.GameUI_Properties.PROPERTY_MUTED;
import static de.amr.pacmanfx.uilib.Ufx.createContextMenuTitle;

/**
 * Tengen Ms. Pac-Man play scene, uses vertical scrolling by default.
 */
public class TengenMsPacMan_PlayScene2D extends GameScene2D {
    // 32 tiles (NES screen width)
    private static final int UNSCALED_CANVAS_WIDTH = NES_TILES.x() * TS;
    // 42 tiles (BIG maps height) + 2 extra rows
    private static final int UNSCALED_CANVAS_HEIGHT = 44 * TS;

    private static final int MESSAGE_MOVEMENT_DELAY = 120;

    private final ObjectProperty<SceneDisplayMode> displayModeProperty = new SimpleObjectProperty<>(SceneDisplayMode.SCROLLING);

    private final SubScene subScene;
    private final DynamicCamera dynamicCamera = new DynamicCamera();
    private final ParallelCamera fixedCamera  = new ParallelCamera();
    private final Rectangle canvasClipArea = new Rectangle();

    private TengenMsPacMan_HUDRenderer hudRenderer;
    private TengenMsPacMan_GameLevelRenderer gameLevelRenderer;
    private ActorSpriteRenderer actorSpriteRenderer;

    private final BooleanProperty mazeHighlighted = new SimpleBooleanProperty(false);

    private MessageMovement messageMovement;
    private LevelCompletedAnimation levelCompletedAnimation;

    public TengenMsPacMan_PlayScene2D(GameUI ui) {
        super(ui);

        displayModeProperty().bind(PROPERTY_PLAY_SCENE_DISPLAY_MODE);

        // use own canvas, not the shared canvas from the game view
        canvas = new Canvas();
        canvas.widthProperty() .bind(scalingProperty().multiply(UNSCALED_CANVAS_WIDTH));
        canvas.heightProperty().bind(scalingProperty().multiply(UNSCALED_CANVAS_HEIGHT));

        // The maps are only 28 tiles wide. To avoid seeing the actors outside the map e.g. when going through portals,
        // 2 tiles on each side of the canvas are clipped. and not drawn.
        canvasClipArea.xProperty().bind(canvas.translateXProperty().add(scalingProperty().multiply(2 * TS)));
        canvasClipArea.yProperty().bind(canvas.translateYProperty());
        canvasClipArea.widthProperty().bind(canvas.widthProperty().subtract(scalingProperty().multiply(4 * TS)));
        canvasClipArea.heightProperty().bind(canvas.heightProperty());

        var root = new StackPane(canvas);
        root.setBackground(Background.EMPTY);

        subScene = new SubScene(root, 88, 88); // size gets bound to parent scene size when embedded in game view
        subScene.setFill(backgroundColor());
        subScene.cameraProperty().bind(displayModeProperty()
            .map(displayMode -> displayMode == SceneDisplayMode.SCROLLING ? dynamicCamera : fixedCamera));

        dynamicCamera.scalingProperty().bind(scalingProperty());
    }

    public ObjectProperty<SceneDisplayMode> displayModeProperty() {
        return displayModeProperty;
    }

    private void setActionsBindings() {
        var tengenActionBindings = ui.<TengenMsPacMan_UIConfig>currentConfig().actionBindings();
        if (context().gameLevel().isDemoLevel()) {
            actionBindings.assign(ACTION_QUIT_DEMO_LEVEL, tengenActionBindings);
        } else {
            // Steer Pac-Man using current "Joypad" settings
            actionBindings.assign(ACTION_STEER_UP,    tengenActionBindings);
            actionBindings.assign(ACTION_STEER_DOWN,  tengenActionBindings);
            actionBindings.assign(ACTION_STEER_LEFT,  tengenActionBindings);
            actionBindings.assign(ACTION_STEER_RIGHT, tengenActionBindings);

            actionBindings.assign(ACTION_TOGGLE_PLAY_SCENE_DISPLAY_MODE, tengenActionBindings);
            actionBindings.assign(ACTION_TOGGLE_PAC_BOOSTER, tengenActionBindings);

            actionBindings.assign(ACTION_CHEAT_ADD_LIVES,        ui.actionBindings());
            actionBindings.assign(ACTION_CHEAT_EAT_ALL_PELLETS,  ui.actionBindings());
            actionBindings.assign(ACTION_CHEAT_ENTER_NEXT_LEVEL, ui.actionBindings());
            actionBindings.assign(ACTION_CHEAT_KILL_GHOSTS,      ui.actionBindings());
        }
        actionBindings.installBindings(ui.keyboard());
    }

    @Override
    public void doInit() {
        GameUI_Config uiConfig = ui.currentConfig();

        hudRenderer = (TengenMsPacMan_HUDRenderer) uiConfig.createHUDRenderer(canvas);
        gameLevelRenderer = (TengenMsPacMan_GameLevelRenderer) uiConfig.createGameLevelRenderer(canvas);
        actorSpriteRenderer = uiConfig.createActorSpriteRenderer(canvas);
        debugInfoRenderer = new PlaySceneDebugInfoRenderer(ui);
        bindRendererScaling(hudRenderer, gameLevelRenderer, actorSpriteRenderer, debugInfoRenderer);

        messageMovement = new MessageMovement();

        context().game().hudData().showScore(true);
        context().game().hudData().showLevelCounter(true);
        context().game().hudData().showLivesCounter(true);

        dynamicCamera.moveTop();
    }

    @Override
    protected void doEnd() {
        if (levelCompletedAnimation != null) {
            levelCompletedAnimation.dispose();
        }
    }

    @Override
    public void update() {
        context().optGameLevel().ifPresent(level -> {
            if (level.isDemoLevel()) {
                ui.soundManager().setEnabled(false);
            } else {
                messageMovement.update();
                ui.soundManager().setEnabled(true);
                updateSound();
            }
            if (subScene.getCamera() == dynamicCamera) {
                if (context().gameState() == HUNTING) {
                    dynamicCamera.setFocussingActor(true);
                }
                dynamicCamera.setVerticalRangeInTiles(level.worldMap().numRows());
                dynamicCamera.update(level.pac());
            }
            updateHUD();
        });
    }

    // Context menu

    private ToggleGroup toggleGroup;
    private RadioMenuItem miScrolling;
    private RadioMenuItem miScaledToFit;

    private void handlePlaySceneDisplayModeChange(
        ObservableValue<? extends SceneDisplayMode> property, SceneDisplayMode oldMode, SceneDisplayMode newMode) {
        toggleGroup.selectToggle(newMode == SceneDisplayMode.SCROLLING ? miScrolling : miScaledToFit);
    }

    @Override
    public List<MenuItem> supplyContextMenuItems(ContextMenuEvent menuEvent, ContextMenu menu) {
        SceneDisplayMode displayMode = PROPERTY_PLAY_SCENE_DISPLAY_MODE.get();

        miScaledToFit = new RadioMenuItem(ui.assets().translated("scaled_to_fit"));
        miScaledToFit.setSelected(displayMode == SceneDisplayMode.SCALED_TO_FIT);
        miScaledToFit.setOnAction(e -> PROPERTY_PLAY_SCENE_DISPLAY_MODE.set(SceneDisplayMode.SCALED_TO_FIT));

        miScrolling = new RadioMenuItem(ui.assets().translated("scrolling"));
        miScrolling.setSelected(displayMode == SceneDisplayMode.SCROLLING);
        miScrolling.setOnAction(e -> PROPERTY_PLAY_SCENE_DISPLAY_MODE.set(SceneDisplayMode.SCROLLING));

        toggleGroup = new ToggleGroup();
        miScaledToFit.setToggleGroup(toggleGroup);
        miScrolling.setToggleGroup(toggleGroup);

        PROPERTY_PLAY_SCENE_DISPLAY_MODE.addListener(this::handlePlaySceneDisplayModeChange);
        Logger.info("Added listener to config propertyPlaySceneDisplayMode property");
        //TODO might interfere with onHidden event handler set elsewhere on this menu
        menu.setOnHidden(e -> {
            PROPERTY_PLAY_SCENE_DISPLAY_MODE.removeListener(this::handlePlaySceneDisplayModeChange);
            Logger.info("Removed listener from config propertyPlaySceneDisplayMode property");
        });

        var miAutopilot = new CheckMenuItem(ui.assets().translated("autopilot"));
        miAutopilot.selectedProperty().bindBidirectional(theGameContext().gameController().propertyUsingAutopilot());

        var miImmunity = new CheckMenuItem(ui.assets().translated("immunity"));
        miImmunity.selectedProperty().bindBidirectional(theGameContext().gameController().propertyImmunity());

        var miMuted = new CheckMenuItem(ui.assets().translated("muted"));
        miMuted.selectedProperty().bindBidirectional(PROPERTY_MUTED);

        var miQuit = new MenuItem(ui.assets().translated("quit"));
        miQuit.setOnAction(e -> ACTION_QUIT_GAME_SCENE.executeIfEnabled(ui));

        return List.of(
            miScaledToFit,
            miScrolling,
            createContextMenuTitle("pacman", ui.preferences(), ui.assets()),
            miAutopilot,
            miImmunity,
            new SeparatorMenuItem(),
            miMuted,
            miQuit
        );
    }

    @Override
    public Optional<SubScene> optSubScene() {
        return Optional.of(subScene);
    }

    @Override
    public Vector2f sizeInPx() {
        return context().optGameLevel().map(GameLevel::worldSizePx).orElse(NES_SIZE_PX);
    }

    @Override
    public void onGameStarted(GameEvent e) {
        GameState state = context().gameState();
        boolean shutUp = context().gameLevel().isDemoLevel()
            || state.is(LevelShortTestState.class)
            || state.is(LevelMediumTestState.class);
        if (!shutUp) {
            ui.soundManager().play(SoundID.GAME_READY);
        }
    }

    private void initForGameLevel() {
        context().game().hudData().showLevelCounter(true);
        context().game().hudData().showLivesCounter(true); // is also visible in demo level!
        setActionsBindings();

        //TODO check if this is needed, if not, remove
        gameLevelRenderer = (TengenMsPacMan_GameLevelRenderer) ui.currentConfig().createGameLevelRenderer(canvas);
        gameLevelRenderer.scalingProperty().bind(scaling);
    }

    @Override
    public void onLevelCreated(GameEvent e) {
        initForGameLevel();
    }

    @Override
    public void onSwitch_3D_2D(GameScene scene3D) {
        // Switch might occur just during the few ticks when level is not yet available!
        if (context().optGameLevel().isPresent()) {
            initForGameLevel();
        }
    }

    @Override
    public void onLevelStarted(GameEvent e) {
        dynamicCamera.setIdleTime(90);
        dynamicCamera.setCameraTopOfScene();
        dynamicCamera.moveBottom();
    }

    @Override
    public void onEnterGameState(GameState state) {
        switch (state) {
            case HUNTING -> dynamicCamera.setFocussingActor(true);
            case LEVEL_COMPLETE -> {
                ui.soundManager().stopAll();
                levelCompletedAnimation = new LevelCompletedAnimation(animationRegistry);
                mazeHighlighted.bind(levelCompletedAnimation.highlightedProperty());
                levelCompletedAnimation.setGameLevel(context().gameLevel());
                levelCompletedAnimation.setSingleFlashMillis(333);
                levelCompletedAnimation.getOrCreateAnimationFX().setOnFinished(e -> context().gameController().letCurrentGameStateExpire());
                levelCompletedAnimation.playFromStart();
            }
            case GAME_OVER -> {
                ui.soundManager().stopAll();
                // After some delay, the "game over" message moves from the center to the right border, wraps around,
                // appears at the left border and moves to the center again (for non-Arcade maps)
                if (context().<TengenMsPacMan_GameModel>game().mapCategory() != MapCategory.ARCADE) {
                    context().gameLevel().house().ifPresent(house -> {
                        float startX = house.centerPositionUnderHouse().x();
                        float wrappingX = sizeInPx().x();
                        messageMovement.start(MESSAGE_MOVEMENT_DELAY, startX, wrappingX);
                    });
                }
                dynamicCamera.moveTop();
            }
            default -> {
                //TODO
            }
        }
    }

    @Override
    public void onBonusActivated(GameEvent e) {
        ui.soundManager().loop(SoundID.BONUS_ACTIVE);
    }

    @Override
    public void onBonusEaten(GameEvent e) {
        ui.soundManager().stop(SoundID.BONUS_ACTIVE);
        ui.soundManager().play(SoundID.BONUS_EATEN);
    }

    @Override
    public void onBonusExpired(GameEvent e) {
        ui.soundManager().stop(SoundID.BONUS_ACTIVE);
    }

    @Override
    public void onSpecialScoreReached(GameEvent e) {
        ui.soundManager().play(SoundID.EXTRA_LIFE);
    }

    @Override
    public void onGameContinued(GameEvent e) {
        context().optGameLevel().ifPresent(level -> level.showMessage(GameLevel.MessageType.READY));
    }

    @Override
    public void onGhostEaten(GameEvent e) {
        ui.soundManager().play(SoundID.GHOST_EATEN);
    }

    @Override
    public void onPacDead(GameEvent e) {
        dynamicCamera.moveTop();
        context().gameController().letCurrentGameStateExpire();
    }

    @Override
    public void onPacDying(GameEvent e) {
        ui.soundManager().play(SoundID.PAC_MAN_DEATH);
    }

    @Override
    public void onPacFoundFood(GameEvent e) {
        ui.soundManager().loop(SoundID.PAC_MAN_MUNCHING);
    }

    @Override
    public void onPacGetsPower(GameEvent e) {
        ui.soundManager().pauseSiren();
        ui.soundManager().loop(SoundID.PAC_MAN_POWER);
    }

    @Override
    public void onPacLostPower(GameEvent e) {
        ui.soundManager().stop(SoundID.PAC_MAN_POWER);
    }

    private void updateSound() {
        final Pac pac = context().gameLevel().pac();

        //TODO check in simulator when exactly which siren plays
        boolean pacChased = context().gameState() == HUNTING && !pac.powerTimer().isRunning();
        if (pacChased) {
            // siren numbers are 1..4, hunting phase index = 0..7
            int huntingPhase = context().game().huntingTimer().phaseIndex();
            int sirenNumber = 1 + huntingPhase / 2;
            switch (sirenNumber) {
                case 1 -> ui.soundManager().playSiren(SoundID.SIREN_1, 1.0);
                case 2 -> ui.soundManager().playSiren(SoundID.SIREN_2, 1.0);
                case 3 -> ui.soundManager().playSiren(SoundID.SIREN_3, 1.0);
                case 4 -> ui.soundManager().playSiren(SoundID.SIREN_4, 1.0);
                default -> throw new IllegalArgumentException("Illegal siren number " + sirenNumber);
            }
        }

        // TODO: how exactly is the munching sound created in the original game?
        if (pac.starvingTicks() > 10) {
            ui.soundManager().pause(SoundID.PAC_MAN_MUNCHING);
        }

        //TODO check in simulator when exactly this sound is played
        var ghostReturningToHouse = context().gameLevel()
            .ghosts(GhostState.RETURNING_HOME, GhostState.ENTERING_HOUSE)
            .findAny();
        if (ghostReturningToHouse.isPresent()
            && (context().gameState() == HUNTING || context().gameState() == GamePlayState.GHOST_DYING)) {
            ui.soundManager().loop(SoundID.GHOST_RETURNS);
        } else {
            ui.soundManager().stop(SoundID.GHOST_RETURNS);
        }
    }

    // drawing

    @Override
    public void draw() {
        clear();
        if (context().optGameLevel().isEmpty()) {
            return; // Scene is drawn already 2 ticks before level has been created
        }
        final GameLevel gameLevel = context().gameLevel();

        // compute current scene scaling
        double scaling = switch (displayModeProperty.get()) {
            case SCALED_TO_FIT -> { //TODO this code smells
                int tilesY = gameLevel.worldMap().numRows() + 3;
                double camY = scaled((tilesY - 46) * HTS);
                fixedCamera.setTranslateY(camY);
                yield (subScene.getHeight() / (tilesY * TS));
            }
            case SCROLLING -> (subScene.getHeight() / NES_SIZE_PX.y());
        };
        setScaling(scaling);

        gameLevelRenderer.ctx().save();

        if (debugInfoVisible.get() && debugInfoRenderer != null) {
            canvas.setClip(null);
            drawSceneContent();
            debugInfoRenderer.drawDebugInfo();
        } else {
            canvas.setClip(canvasClipArea);
            drawSceneContent();
        }

        drawHUD();
    }

    @Override
    public void drawHUD() {
        // NES screen is 32 tiles wide but mazes are only 28 tiles wide, so shift HUD right:
        ctx().translate(scaled(2 * TS), 0);
        hudRenderer.drawHUD(context(), context().game().hudData(), sizeInPx());
        ctx().restore();
    }

    @Override
    public void drawSceneContent() {
        ctx().save();
        // the map width is 28 tiles but the NES screen width is 32 tiles, so move 2 tiles right to center on screen
        ctx().translate(scaled(2 * TS), 0);
        drawGameLevel(context().gameLevel());
        drawActors();
        ctx().restore();
    }

    private void drawActors() {
        actorsInZOrder.clear();
        context().gameLevel().bonus().ifPresent(actorsInZOrder::add);
        actorsInZOrder.add(context().gameLevel().pac());
        ghostsByZ(context().gameLevel()).forEach(actorsInZOrder::add);
        actorsInZOrder.forEach(actor -> actorSpriteRenderer.drawActor(actor));
    }

    private void drawGameLevel(GameLevel gameLevel) {
        gameLevelRenderer.applyLevelSettings(context());
        if (levelCompletedAnimation != null && levelCompletedAnimation.isRunning()) {
            if (mazeHighlighted.get()) {
                MazeSpriteSet recoloredMaze = gameLevel.worldMap().getConfigValue(TengenMsPacMan_UIConfig.MAZE_SPRITE_SET_PROPERTY);
                // get the current maze flashing "animation frame"
                int frame = levelCompletedAnimation.flashingIndex();
                ColoredSpriteImage flashingMazeSprite = recoloredMaze.flashingMazeImages().get(frame);
                gameLevelRenderer.drawGameLevel(context(), flashingMazeSprite.spriteSheetImage(), flashingMazeSprite.sprite());
            } else {
                gameLevelRenderer.drawGameLevel(context(), null, false, false);
            }
        }
        else {
<<<<<<< HEAD
=======
            //TODO in the original game, the message is drawn under the maze image but *over* the pellets!
>>>>>>> 257bf71d
            gameLevelRenderer.drawGameLevel(context(), null, false, false);
            gameLevelRenderer.drawLevelMessage(gameLevel, currentMessagePosition(), gameLevelRenderer.arcadeFontTS());
        }
    }

    private Stream<Ghost> ghostsByZ(GameLevel gameLevel) {
        return Stream.of(ORANGE_GHOST_POKEY, CYAN_GHOST_BASHFUL, PINK_GHOST_SPEEDY, RED_GHOST_SHADOW).map(gameLevel::ghost);
    }

    private Vector2f currentMessagePosition() {
        House house = context().gameLevel().house().orElse(null);
        if (house == null) {
            Logger.error("No house in game level!");
            return Vector2f.ZERO; //TODO
        }
        Vector2f center = house.centerPositionUnderHouse();
        return messageMovement != null && messageMovement.isRunning()
            ? new Vector2f(messageMovement.currentX(), center.y())
            : center;
    }

    private void updateHUD() {
        TengenMsPacMan_HUDData hud = context().<TengenMsPacMan_GameModel>game().hudData();
        int numLives = context().game().lifeCount() - 1;
        // As long as Pac-Man is still invisible on start, he is shown as an additional entry in the lives counter
        if (context().gameState() == GamePlayState.STARTING_GAME && !context().gameLevel().pac().isVisible()) {
            numLives += 1;
        }
        numLives = Math.min(numLives, hud.theLivesCounter().maxLivesDisplayed());
        hud.theLivesCounter().setVisibleLifeCount(numLives);

        //TODO check demo level behavior in emulator. Are there demo levels for non-ARCADE maps at all?
        TengenMsPacMan_LevelCounter levelCounter = hud.theLevelCounter();
        if (context().<TengenMsPacMan_GameModel>game().mapCategory() == MapCategory.ARCADE
            || context().optGameLevel().isEmpty()
            || context().gameLevel().isDemoLevel()) {
            levelCounter.setDisplayedLevelNumber(0); // no level number boxes for ARCADE maps or when level not yet created
        } else {
            levelCounter.setDisplayedLevelNumber(context().gameLevel().number());
        }
    }

    private class PlaySceneDebugInfoRenderer extends DefaultDebugInfoRenderer {

        public PlaySceneDebugInfoRenderer(GameUI ui) {
            super(ui, canvas);
        }

        @Override
        public void drawDebugInfo() {
            drawTileGrid(UNSCALED_CANVAS_WIDTH, UNSCALED_CANVAS_HEIGHT, Color.LIGHTGRAY);
            ctx.save();
            ctx.translate(scaled(2 * TS), 0);
            ctx.setFill(debugTextFill);
            ctx.setFont(debugTextFont);
            ctx.fillText("%s %d".formatted(context().gameState(), context().gameState().timer().tickCount()), 0, scaled(3 * TS));
            if (context().optGameLevel().isPresent()) {
                drawMovingActorInfo(ctx, scaling(), context().gameLevel().pac());
                ghostsByZ(context().gameLevel()).forEach(ghost -> drawMovingActorInfo(ctx, scaling(), ghost));
            }
            ctx.restore();
        }
    }
}<|MERGE_RESOLUTION|>--- conflicted
+++ resolved
@@ -501,10 +501,7 @@
             }
         }
         else {
-<<<<<<< HEAD
-=======
             //TODO in the original game, the message is drawn under the maze image but *over* the pellets!
->>>>>>> 257bf71d
             gameLevelRenderer.drawGameLevel(context(), null, false, false);
             gameLevelRenderer.drawLevelMessage(gameLevel, currentMessagePosition(), gameLevelRenderer.arcadeFontTS());
         }
