--- conflicted
+++ resolved
@@ -485,37 +485,60 @@
     }
 
     public void addObstacle3D(Group parent, Obstacle obstacle, double thickness) {
+
         //TODO handle special cases elsewhere, maybe in game-specific code?
-<<<<<<< HEAD
-=======
         String encoding = obstacle.encoding();
->>>>>>> 99b858f6
-        switch (obstacle.encoding()) {
+        if (encoding.equals("dcfbdcgbfcebgce")) {
             // Tengen BIG map #1, upside T at top, center
-            case "dcfbdcgbfcebgce" -> addTengen_BigMap1_UpsideT(parent, obstacle);
+            addTengen_BigMap1_UpsideT(parent, obstacle);
+            return;
+        }
+        if (encoding.equals("dgbecgbfebgcdbecfbdgbfcdbfeb")) {
             // Tengen BIG map #2, large desk-like obstacle on the bottom
-            case "dgbecgbfebgcdbecfbdgbfcdbfeb" -> addTengen_BigMap2_DeskLike(parent, obstacle);
+            addTengen_BigMap2_DeskLike(parent, obstacle);
+            return;
+        }
+        if (encoding.equals("dcgbecgfcdbecgfcdbfceb")) {
             // Tengen BIG map #3, large double-T obstacle on the top
-            case "dcgbecgfcdbecgfcdbfceb" -> addTengen_BigMap3_DoubleTOnTop(parent, obstacle);
+            addTengen_BigMap3_DoubleTOnTop(parent, obstacle);
+            return;
+        }
+        if (encoding.equals("dcgbecgbfcdbfcebdcfbgceb")) {
             // Tengen BIG map #5, bowl-like obstacle on the top
-            case "dcgbecgbfcdbfcebdcfbgceb" -> addTengen_BigMap5_Bowl(parent, obstacle);
+            addTengen_BigMap5_Bowl(parent, obstacle);
+            return;
+        }
+        if (encoding.equals("dcgfcdbfebgcdbfebgcdbfeb")) {
             // Tengen BIG map #5, double-F on left side
-            case "dcgfcdbfebgcdbfebgcdbfeb" -> addTengen_BigMap5_DoubleFLeft(parent, obstacle);
+            addTengen_BigMap5_DoubleFLeft(parent, obstacle);
+            return;
+        }
+        if (encoding.equals("dgbecfbdgbecfbdgbecgfceb")) {
             // Tengen BIG map #5, double-F on right side
-            case "dgbecfbdgbecfbdgbecgfceb" -> addTengen_BigMap5_DoubleFRight(parent, obstacle);
+            addTengen_BigMap5_DoubleFRight(parent, obstacle);
+            return;
+        }
+        if (encoding.equals("dcfbdgbecfbdgbfebgcdbfebgce")) {
             // Tengen BIG map #5, plane-like obstacle middle bottom
-            case "dcfbdgbecfbdgbfebgcdbfebgce" -> addTengen_BigMap5_PlaneLike(parent, obstacle);
+            addTengen_BigMap5_PlaneLike(parent, obstacle);
+            return;
+        }
+        if (encoding.equals("dcgbecgbfcdbfcedcfbdcfbgcebgce")) {
             // Tengen BIG map #8, big-bowl obstacle middle bottom
-            case "dcgbecgbfcdbfcedcfbdcfbgcebgce" -> addTengen_BigMap8_BigBowl(parent, obstacle);
+            addTengen_BigMap8_BigBowl(parent, obstacle);
+            return;
+        }
+        if (encoding.equals("dcgbfebgcdbfceb")) {
             // Tengen BIG map #8, sea-horse obstacle left
-            case "dcgbfebgcdbfceb" -> addTengen_BigMap8_SeaHorseLeft(parent, obstacle);
+            addTengen_BigMap8_SeaHorseLeft(parent, obstacle);
+            return;
+        }
+        if (encoding.equals("dcgbecfbdgbfceb")) {
             // Tengen BIG map #8, sea-horse obstacle left
-            case "dcgbecfbdgbfceb" -> addTengen_BigMap8_SeaHorseRight(parent, obstacle);
-            default -> addGenericObstacle3D(parent, obstacle, thickness);
-        }
-    }
-
-    private void addGenericObstacle3D(Group parent, Obstacle obstacle, double thickness) {
+            addTengen_BigMap8_SeaHorseRight(parent, obstacle);
+            return;
+        }
+
         int r = HTS;
         Vector2f p = obstacle.startPoint();
         for (int i = 0; i < obstacle.numSegments(); ++i) {
@@ -532,37 +555,37 @@
             }
             else if (segment.isNWCorner()) {
                 if (segment.ccw()) {
-                    addGenericShapeCorner(parent, p.plus(-r, 0), p, q, thickness);
+                    addGeneralShapeCorner(parent, p.plus(-r, 0), p, q, thickness);
                 } else {
-                    addGenericShapeCorner(parent, p.plus(0, -r), q, p, thickness);
+                    addGeneralShapeCorner(parent, p.plus(0, -r), q, p, thickness);
                 }
             }
             else if (segment.isSWCorner()) {
                 if (segment.ccw()) {
-                    addGenericShapeCorner(parent, p.plus(0, r), q, p, thickness);
+                    addGeneralShapeCorner(parent, p.plus(0, r), q, p, thickness);
                 } else {
-                    addGenericShapeCorner(parent, p.plus(-r, 0), p, q, thickness);
+                    addGeneralShapeCorner(parent, p.plus(-r, 0), p, q, thickness);
                 }
             }
             else if (segment.isSECorner()) {
                 if (segment.ccw()) {
-                    addGenericShapeCorner(parent, p.plus(r, 0), p, q, thickness);
+                    addGeneralShapeCorner(parent, p.plus(r, 0), p, q, thickness);
                 } else {
-                    addGenericShapeCorner(parent, p.plus(0, r), q, p, thickness);
+                    addGeneralShapeCorner(parent, p.plus(0, r), q, p, thickness);
                 }
             }
             else if (segment.isNECorner()) {
                 if (segment.ccw()) {
-                    addGenericShapeCorner(parent, p.plus(0, -r), q, p, thickness);
+                    addGeneralShapeCorner(parent, p.plus(0, -r), q, p, thickness);
                 } else {
-                    addGenericShapeCorner(parent, p.plus(r, 0), p, q, thickness);
+                    addGeneralShapeCorner(parent, p.plus(r, 0), p, q, thickness);
                 }
             }
             p = q;
         }
     }
 
-    private void addGenericShapeCorner(Group parent, Vector2f corner, Vector2f horEndPoint, Vector2f vertEndPoint, double thickness) {
+    private void addGeneralShapeCorner(Group parent, Vector2f corner, Vector2f horEndPoint, Vector2f vertEndPoint, double thickness) {
         Node hWall = compositeWallCenteredAt(corner.midpoint(horEndPoint), corner.manhattanDist(horEndPoint), thickness);
         Node vWall = compositeWallCenteredAt(corner.midpoint(vertEndPoint), thickness, corner.manhattanDist(vertEndPoint));
         Node cWall = compositeCornerWall(corner, 0.5 * thickness);
