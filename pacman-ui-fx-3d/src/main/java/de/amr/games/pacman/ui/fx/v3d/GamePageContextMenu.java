package de.amr.games.pacman.ui.fx.v3d;

import de.amr.games.pacman.controller.GameController;
import de.amr.games.pacman.ui.fx.scene.GameScene;
import de.amr.games.pacman.ui.fx.scene.GameSceneContext;
import de.amr.games.pacman.ui.fx.scene2d.PlayScene2D;
import de.amr.games.pacman.ui.fx.v3d.scene.Perspective;
import de.amr.games.pacman.ui.fx.v3d.scene.PlayScene3D;
import javafx.scene.control.*;
import javafx.scene.paint.Color;
import javafx.scene.text.Font;
import javafx.scene.text.FontWeight;
import javafx.scene.text.Text;

import static de.amr.games.pacman.lib.Globals.checkNotNull;
import static de.amr.games.pacman.ui.fx.v3d.PacManGames3dUI.PY_3D_PERSPECTIVE;
import static de.amr.games.pacman.ui.fx.v3d.PacManGames3dUI.PY_PIP_ON;

/**
 * @author Armin Reichert
 */
public class GamePageContextMenu extends ContextMenu {

	private final GameSceneContext sceneContext;
	private CheckMenuItem autopilotItem;
	private CheckMenuItem immunityItem;
	private CheckMenuItem pipItem;
	private ToggleGroup perspectivesToggleGroup;
	private final Font titleItemFont;

	public GamePageContextMenu(GameSceneContext sceneContext) {
		checkNotNull(sceneContext);
		this.sceneContext = sceneContext;
<<<<<<< HEAD
		titleItemFont = sceneContext.theme().font("font.handwriting", 18);
	}

	public void rebuild(GameScene gameScene) {
		var actionHandler = (ActionHandler3D) sceneContext.actionHandler();
		getItems().clear();
=======
	}

	public void rebuild(GameScene gameScene) {
		var actionHandler = (ActionHandler3D) sceneContext.actionHandler();
		titleItemFont = sceneContext.theme().font("font.handwriting", 20);
		getItems().clear();

>>>>>>> cccee2a9
		getItems().add(createTitleItem(sceneContext.tt("scene_display")));
		if (gameScene instanceof PlayScene2D) {
			var item = new MenuItem(sceneContext.tt("use_3D_scene"));
			item.setOnAction(e -> actionHandler.toggle2D3D());
			getItems().add(item);
		} else if (gameScene instanceof PlayScene3D) {
			var item = new MenuItem(sceneContext.tt("use_2D_scene"));
			item.setOnAction(e -> actionHandler.toggle2D3D());
			getItems().add(item);
			pipItem = new CheckMenuItem(sceneContext.tt("pip"));
			pipItem.setOnAction(e -> actionHandler.togglePipVisible());
			getItems().add(pipItem);
<<<<<<< HEAD
=======

>>>>>>> cccee2a9
			getItems().add(createTitleItem(sceneContext.tt("select_perspective")));
			perspectivesToggleGroup = new ToggleGroup();
			for (var p : Perspective.values()) {
				var rmi = new RadioMenuItem(sceneContext.tt(p.name()));
				rmi.setUserData(p);
				rmi.setToggleGroup(perspectivesToggleGroup);
				getItems().add(rmi);
			}
			perspectivesToggleGroup.selectedToggleProperty().addListener((py, ov, nv) -> {
				if (nv != null) {
					// Note: These are the user data of the radio menu item!
					PY_3D_PERSPECTIVE.set((Perspective) nv.getUserData());
				}
			});
		}
<<<<<<< HEAD
=======

>>>>>>> cccee2a9
		getItems().add(createTitleItem(sceneContext.tt("pacman")));
		autopilotItem = new CheckMenuItem(sceneContext.tt("autopilot"));
		autopilotItem.setOnAction(e -> actionHandler.toggleAutopilot());
		getItems().add(autopilotItem);
		immunityItem = new CheckMenuItem(sceneContext.tt("immunity"));
		immunityItem.setOnAction(e -> actionHandler.toggleImmunity());
		getItems().add(immunityItem);
	}

	private MenuItem createTitleItem(String title) {
		var text = new Text(title);
		text.setFont(titleItemFont);
		text.setFill(Color.gray(0.4));
		return new CustomMenuItem(text);
	}

	public void updateState() {
		if (perspectivesToggleGroup != null) {
			for (var toggle : perspectivesToggleGroup.getToggles()) {
				toggle.setSelected(PY_3D_PERSPECTIVE.get().equals(toggle.getUserData()));
			}
		}
		if (pipItem != null) {
			pipItem.setSelected(PY_PIP_ON.get());
		}
		if (autopilotItem != null) {
			autopilotItem.setSelected(GameController.it().isAutoControlled());
		}
		if (immunityItem != null) {
			immunityItem.setSelected(GameController.it().isImmune());
		}
	}
}<|MERGE_RESOLUTION|>--- conflicted
+++ resolved
@@ -2,8 +2,8 @@
 
 import de.amr.games.pacman.controller.GameController;
 import de.amr.games.pacman.ui.fx.scene.GameScene;
-import de.amr.games.pacman.ui.fx.scene.GameSceneContext;
 import de.amr.games.pacman.ui.fx.scene2d.PlayScene2D;
+import de.amr.games.pacman.ui.fx.util.Theme;
 import de.amr.games.pacman.ui.fx.v3d.scene.Perspective;
 import de.amr.games.pacman.ui.fx.v3d.scene.PlayScene3D;
 import javafx.scene.control.*;
@@ -12,7 +12,10 @@
 import javafx.scene.text.FontWeight;
 import javafx.scene.text.Text;
 
-import static de.amr.games.pacman.lib.Globals.checkNotNull;
+import java.util.List;
+import java.util.ResourceBundle;
+
+import static de.amr.games.pacman.ui.fx.util.ResourceManager.message;
 import static de.amr.games.pacman.ui.fx.v3d.PacManGames3dUI.PY_3D_PERSPECTIVE;
 import static de.amr.games.pacman.ui.fx.v3d.PacManGames3dUI.PY_PIP_ON;
 
@@ -20,53 +23,33 @@
  * @author Armin Reichert
  */
 public class GamePageContextMenu extends ContextMenu {
-
-	private final GameSceneContext sceneContext;
 	private CheckMenuItem autopilotItem;
 	private CheckMenuItem immunityItem;
 	private CheckMenuItem pipItem;
 	private ToggleGroup perspectivesToggleGroup;
-	private final Font titleItemFont;
+	private Font titleItemFont = Font.font("Sans", FontWeight.BOLD, 14);
 
-	public GamePageContextMenu(GameSceneContext sceneContext) {
-		checkNotNull(sceneContext);
-		this.sceneContext = sceneContext;
-<<<<<<< HEAD
-		titleItemFont = sceneContext.theme().font("font.handwriting", 18);
-	}
-
-	public void rebuild(GameScene gameScene) {
-		var actionHandler = (ActionHandler3D) sceneContext.actionHandler();
-		getItems().clear();
-=======
-	}
-
-	public void rebuild(GameScene gameScene) {
-		var actionHandler = (ActionHandler3D) sceneContext.actionHandler();
-		titleItemFont = sceneContext.theme().font("font.handwriting", 20);
+	public void rebuild(Theme theme, ActionHandler3D actionHandler, GameScene gameScene, List<ResourceBundle> messageBundles) {
+		titleItemFont = theme.font("font.handwriting", 20);
 		getItems().clear();
 
->>>>>>> cccee2a9
-		getItems().add(createTitleItem(sceneContext.tt("scene_display")));
+		getItems().add(createTitleItem(message(messageBundles,"scene_display")));
 		if (gameScene instanceof PlayScene2D) {
-			var item = new MenuItem(sceneContext.tt("use_3D_scene"));
+			var item = new MenuItem(message(messageBundles,"use_3D_scene"));
 			item.setOnAction(e -> actionHandler.toggle2D3D());
 			getItems().add(item);
 		} else if (gameScene instanceof PlayScene3D) {
-			var item = new MenuItem(sceneContext.tt("use_2D_scene"));
+			var item = new MenuItem(message(messageBundles,"use_2D_scene"));
 			item.setOnAction(e -> actionHandler.toggle2D3D());
 			getItems().add(item);
-			pipItem = new CheckMenuItem(sceneContext.tt("pip"));
+			pipItem = new CheckMenuItem(message(messageBundles,"pip"));
 			pipItem.setOnAction(e -> actionHandler.togglePipVisible());
 			getItems().add(pipItem);
-<<<<<<< HEAD
-=======
 
->>>>>>> cccee2a9
-			getItems().add(createTitleItem(sceneContext.tt("select_perspective")));
+			getItems().add(createTitleItem(message(messageBundles,"select_perspective")));
 			perspectivesToggleGroup = new ToggleGroup();
 			for (var p : Perspective.values()) {
-				var rmi = new RadioMenuItem(sceneContext.tt(p.name()));
+				var rmi = new RadioMenuItem(message(messageBundles,p.name()));
 				rmi.setUserData(p);
 				rmi.setToggleGroup(perspectivesToggleGroup);
 				getItems().add(rmi);
@@ -78,15 +61,12 @@
 				}
 			});
 		}
-<<<<<<< HEAD
-=======
 
->>>>>>> cccee2a9
-		getItems().add(createTitleItem(sceneContext.tt("pacman")));
-		autopilotItem = new CheckMenuItem(sceneContext.tt("autopilot"));
+		getItems().add(createTitleItem(message(messageBundles,"pacman")));
+		autopilotItem = new CheckMenuItem(message(messageBundles,"autopilot"));
 		autopilotItem.setOnAction(e -> actionHandler.toggleAutopilot());
 		getItems().add(autopilotItem);
-		immunityItem = new CheckMenuItem(sceneContext.tt("immunity"));
+		immunityItem = new CheckMenuItem(message(messageBundles,"immunity"));
 		immunityItem.setOnAction(e -> actionHandler.toggleImmunity());
 		getItems().add(immunityItem);
 	}
