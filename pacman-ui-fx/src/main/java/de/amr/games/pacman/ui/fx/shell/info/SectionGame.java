--- conflicted
+++ resolved
@@ -60,48 +60,28 @@
 		btnIntermissionTest = addButton("Intermission scenes", "Start", ui::startIntermissionScenesTest);
 
 		spinnerGameLevel = addSpinner("Level", 1, 100, gc.game.levelNumber);
-		spinnerGameLevel.valueProperty()
-				.addListener(($value, oldValue, newValue) -> ui.enterLevel(newValue.intValue()));
+		spinnerGameLevel.valueProperty().addListener(($value, oldValue, newValue) -> ui.enterLevel(newValue.intValue()));
 		addInfo("Game State", this::fmtGameState);
-<<<<<<< HEAD
 		addInfo("", () -> String.format("Running:   %s%s", gc.stateTimer().ticked(),
 				gc.stateTimer().isStopped() ? " (STOPPED)" : ""));
-=======
-		addInfo("", () -> String.format("Running:   %s%s", stateTimer().ticked(),
-				stateTimer().isStopped() ? " (STOPPED)" : ""));
->>>>>>> c6561167
 		addInfo("", () -> String.format("Remaining: %s",
 				gc.stateTimer().ticksRemaining() == TickTimer.INDEFINITE ? "indefinite" : gc.stateTimer().ticksRemaining()));
 		addInfo("Playing", () -> U.yes_no(gc.gameRunning));
 		addInfo("Attract Mode", () -> U.yes_no(gc.attractMode));
-<<<<<<< HEAD
 		addInfo("Game scene", () -> ui.getCurrentGameScene().getClass().getSimpleName());
 		addInfo("", () -> String.format("w=%.0f h=%.0f", ui.getCurrentGameScene().getFXSubScene().getWidth(),
 				ui.getCurrentGameScene().getFXSubScene().getHeight()));
-
 		addInfo("Ghost speed", () -> fmtSpeed(gc.game.ghostSpeed));
 		addInfo("Ghost speed (frightened)", () -> fmtSpeed(gc.game.ghostSpeedFrightened));
+		addInfo("Ghost speed (tunnel)", () -> fmtSpeed(gc.game.ghostSpeedTunnel));
+		addInfo("Ghost frightened time", () -> String.format("%d sec", gc.game.ghostFrightenedSeconds));
 		addInfo("Pac-Man speed", () -> fmtSpeed(gc.game.playerSpeed));
 		addInfo("Pac-Man speed (power)", () -> fmtSpeed(gc.game.playerSpeedPowered));
 		addInfo("Bonus value", () -> gc.game.bonusValue(gc.game.bonusSymbol));
 		addInfo("Maze flashings", () -> gc.game.numFlashes);
-=======
-		addInfo("Game scene", () -> gameScene().getClass().getSimpleName());
-		addInfo("", () -> String.format("w=%.0f h=%.0f", gameScene().getFXSubScene().getWidth(),
-				gameScene().getFXSubScene().getHeight()));
-
-		addInfo("Ghost speed", () -> fmtSpeed(game().ghostSpeed));
-		addInfo("Ghost speed (frightened)", () -> fmtSpeed(game().ghostSpeedFrightened));
-		addInfo("Ghost speed (tunnel)", () -> fmtSpeed(game().ghostSpeedTunnel));
-		addInfo("Ghost frightened time", () -> String.format("%d sec", game().ghostFrightenedSeconds));
-		addInfo("Pac-Man speed", () -> fmtSpeed(game().playerSpeed));
-		addInfo("Pac-Man speed (power)", () -> fmtSpeed(game().playerSpeedPowered));
-		addInfo("Bonus value", () -> game().bonusValue(game().bonusSymbol));
-		addInfo("Maze flashings", () -> game().numFlashes);
 		addInfo("Pellets total",
-				() -> String.format("%d (%d energizers)", game().world.pelletsTotal(), game().world.energizersTotal()));
-		addInfo("Pellets remaining", () -> game().world.foodRemaining());
->>>>>>> c6561167
+				() -> String.format("%d (%d energizers)", gc.game.world.pelletsTotal(), gc.game.world.energizersTotal()));
+		addInfo("Pellets remaining", () -> gc.game.world.foodRemaining());
 	}
 
 	@Override
@@ -116,8 +96,8 @@
 		// quit game
 		btnsGameControl[1].setDisable(gc.state == GameState.INTRO);
 		// next level
-		btnsGameControl[2].setDisable(!gc.gameRunning || (gc.state != GameState.HUNTING && gc.state != GameState.READY
-				&& gc.state != GameState.LEVEL_STARTING));
+		btnsGameControl[2].setDisable(!gc.gameRunning
+				|| (gc.state != GameState.HUNTING && gc.state != GameState.READY && gc.state != GameState.LEVEL_STARTING));
 
 		btnIntermissionTest.setDisable(gc.state == GameState.INTERMISSION_TEST || gc.state != GameState.INTRO);
 
@@ -125,8 +105,8 @@
 		if (!gc.gameRunning) {
 			spinnerGameLevel.setDisable(true);
 		} else {
-			spinnerGameLevel.setDisable(gc.state != GameState.READY && gc.state != GameState.HUNTING
-					&& gc.state != GameState.LEVEL_STARTING);
+			spinnerGameLevel.setDisable(
+					gc.state != GameState.READY && gc.state != GameState.HUNTING && gc.state != GameState.LEVEL_STARTING);
 		}
 	}
 
