--- conflicted
+++ resolved
@@ -51,15 +51,16 @@
  * <p>Provides different camera perspectives that can be stepped through using key combinations
  * <code>Alt+LEFT</code> and <code>Alt+RIGHT</code> (Did he really said Alt-Right?).
  */
-public class PlayScene3D extends Group implements GameScene, CameraControlledView {
-
+public class PlayScene3D implements GameScene, CameraControlledView {
+
+    protected final Group root = new Group();
     protected final SubScene subScene3D;
     protected final PerspectiveCamera camera = new PerspectiveCamera(true);
     protected final PerspectiveManager perspectiveManager;
     protected final Map<KeyCombination, GameAction> actionBindingMap = new HashMap<>();
     protected final Scores3D scores3D;
 
-    protected GameLevel3D gameLevel3D;
+    protected GameLevel3D level3D;
 
     public PlayScene3D() {
         scores3D = new Scores3D(
@@ -74,10 +75,10 @@
         coordinateSystem.visibleProperty().bind(PY_3D_AXES_VISIBLE);
 
         // last child is placeholder for level 3D
-        getChildren().addAll(scores3D, coordinateSystem, new Group());
+        root.getChildren().addAll(scores3D, coordinateSystem, new Group());
 
         // initial size is irrelevant because size gets bound to parent scene size anyway
-        subScene3D = new SubScene(this, 88, 88, true, SceneAntialiasing.BALANCED);
+        subScene3D = new SubScene(root, 88, 88, true, SceneAntialiasing.BALANCED);
         subScene3D.setCamera(camera);
         subScene3D.setFill(Color.BLACK); // gets transparent when level is available
 
@@ -85,7 +86,7 @@
     }
 
     public Optional<GameLevel3D> level3D() {
-        return Optional.ofNullable(gameLevel3D);
+        return Optional.ofNullable(level3D);
     }
 
     @Override
@@ -192,17 +193,11 @@
         theSound().stopAll();
         clearActionBindings();
         perspectiveManager.perspectiveIDProperty().unbind();
-<<<<<<< HEAD
-        if (gameLevel3D != null) {
+        if (level3D != null) {
             Platform.runLater(() -> {
-                gameLevel3D.destroy();
-                gameLevel3D = null;
+                level3D.destroy();
+                level3D = null;
             });
-=======
-        if (level3D != null) {
-            level3D.destroy();
-            level3D = null;
->>>>>>> b456b6ba
         }
     }
 
@@ -216,19 +211,18 @@
             Logger.warn("Tick #{}: Game level not yet existing", theClock().tickCount());
             return;
         }
-        if (gameLevel3D == null) {
+        if (level3D == null) {
             Logger.warn("Tick #{}: 3D game level not yet existing", theClock().tickCount());
             return;
         }
-        if (gameLevel3D.isDestroyed()) {
+        if (level3D.isDestroyed()) {
             Logger.error("Tick #{}: 3D game level is in destroy phase", theClock().tickCount());
             theUI().terminateApp();
         }
-        gameLevel3D.tick();
+        level3D.tick(theGameLevel());
         updateScores(theGameLevel());
         updateSound(theGameLevel());
         perspectiveManager.updatePerspective(theGameLevel());
-        subScene3D.setFill(Color.TRANSPARENT);
     }
 
     @Override
@@ -262,23 +256,23 @@
         Logger.trace("Entering game state {}", state);
         switch (state) {
             case HUNTING -> {
-                gameLevel3D.pac3D().init();
-                gameLevel3D.ghosts3D().forEach(ghost3D -> ghost3D.init(theGameLevel()));
-                gameLevel3D.energizers3D().forEach(energizer3D -> energizer3D.pumpingAnimation().playFromStart());
-                gameLevel3D.livesCounter3D().lookingAroundAnimation().playOrContinue();
+                level3D.pac3D().init();
+                level3D.ghosts3D().forEach(ghost3D -> ghost3D.init(theGameLevel()));
+                level3D.energizers3D().forEach(energizer3D -> energizer3D.pumpingAnimation().playFromStart());
+                level3D.livesCounter3D().lookingAroundAnimation().playOrContinue();
             }
             case PACMAN_DYING -> {
                 theGameState().timer().resetIndefiniteTime(); // expires when animation ends
                 theSound().stopAll();
                 // do one last update before dying animation starts
-                gameLevel3D.pac3D().update(theGameLevel());
-                gameLevel3D.livesCounter3D().lookingAroundAnimation().stop();
-                gameLevel3D.ghosts3D().forEach(MutatingGhost3D::stopAllAnimations);
-                gameLevel3D.bonus3D().ifPresent(Bonus3D::expire);
+                level3D.pac3D().update(theGameLevel());
+                level3D.livesCounter3D().lookingAroundAnimation().stop();
+                level3D.ghosts3D().forEach(MutatingGhost3D::stopAllAnimations);
+                level3D.bonus3D().ifPresent(Bonus3D::expire);
                 var animation = new SequentialTransition(
                     pauseSec(2),
                     now(theSound()::playPacDeathSound),
-                    gameLevel3D.pac3D().dyingAnimation().getOrCreateAnimation(),
+                    level3D.pac3D().dyingAnimation().getOrCreateAnimation(),
                     pauseSec(1)
                 );
                 animation.setOnFinished(e -> theGameController().letCurrentGameStateExpire());
@@ -289,12 +283,12 @@
                     int victimIndex = theGameLevel().victims().indexOf(ghost);
                     String assetNamespace = theUI().configuration().assetNamespace();
                     Image numberImage = theAssets().image(assetNamespace + ".ghost_points_" + victimIndex);
-                    gameLevel3D.ghost3D(ghost.personality()).setNumberTexture(numberImage);
+                    level3D.ghost3D(ghost.personality()).setNumberTexture(numberImage);
                 });
             case LEVEL_COMPLETE -> {
                 theGameState().timer().resetIndefiniteTime(); // expires when animation ends
                 theSound().stopAll();
-                gameLevel3D.complete();
+                level3D.complete();
                 boolean cutSceneFollows = theGame().cutSceneNumber(theGameLevel().number()).isPresent();
                 var animation = new SequentialTransition(
                     doAfterSec(2, () -> {
@@ -303,8 +297,8 @@
                     }),
                     pauseSec(1),
                     cutSceneFollows
-                        ? gameLevel3D.levelCompletedAnimationBeforeCutScene().getOrCreateAnimation()
-                        : gameLevel3D.levelCompletedAnimation().getOrCreateAnimation(),
+                        ? level3D.levelCompletedAnimationBeforeCutScene().getOrCreateAnimation()
+                        : level3D.levelCompletedAnimation().getOrCreateAnimation(),
                     doAfterSec(1, () -> {
                         perspectiveManager.perspectiveIDProperty().bind(PY_3D_PERSPECTIVE);
                         theGameController().letCurrentGameStateExpire();
@@ -316,7 +310,7 @@
                 theGameState().timer().resetIndefiniteTime();
                 Platform.runLater(() -> {
                     replaceGameLevel3D();
-                    gameLevel3D.pac3D().init();
+                    level3D.pac3D().init();
                     perspectiveManager.initPerspective();
                     theGameState().timer().expire();
                 });
@@ -329,13 +323,13 @@
                 }
                 theSound().stopAll();
                 theSound().playGameOverSound();
-                gameLevel3D.energizers3D().forEach(energizer3D -> energizer3D.shape3D().setVisible(false));
-                gameLevel3D.bonus3D().ifPresent(bonus3D -> bonus3D.setVisible(false));
+                level3D.energizers3D().forEach(energizer3D -> energizer3D.shape3D().setVisible(false));
+                level3D.bonus3D().ifPresent(bonus3D -> bonus3D.setVisible(false));
             }
             case TESTING_LEVELS_SHORT, TESTING_LEVELS_MEDIUM -> {
                 replaceGameLevel3D();
-                gameLevel3D.pac3D().init();
-                gameLevel3D.ghosts3D().forEach(ghost3D -> ghost3D.init(theGameLevel()));
+                level3D.pac3D().init();
+                level3D.ghosts3D().forEach(ghost3D -> ghost3D.init(theGameLevel()));
                 showLevelTestMessage(theGameLevel().number());
                 PY_3D_PERSPECTIVE.set(Perspective.ID.TOTAL);
             }
@@ -347,24 +341,25 @@
     public void onLevelStarted(GameEvent event) {
         requireNonNull(theGameLevel()); // just to be sure nothing bad happened
         bindActions();
-        if (gameLevel3D == null) {
+        if (level3D == null) {
             replaceGameLevel3D();
         }
         switch (theGameState()) {
             case STARTING_GAME -> {
                 //TODO default position if no house
                 Vector2f position = theGameLevel().house().map(House::centerPositionUnderHouse).orElse(Vector2f.ZERO);
-                gameLevel3D.showAnimatedMessage("READY!", 2.5f, position.x(), position.y());
+                level3D.showAnimatedMessage("READY!", 2.5f, position.x(), position.y());
                 bindPlayerSteeringActions();
             }
             case TESTING_LEVELS_SHORT, TESTING_LEVELS_MEDIUM -> {
                 replaceGameLevel3D(); //TODO check when to destroy previous level
-                gameLevel3D.livesCounter3D().lookingAroundAnimation().playFromStart();
-                gameLevel3D.energizers3D().forEach(energizer3D -> energizer3D.pumpingAnimation().playFromStart());
+                level3D.livesCounter3D().lookingAroundAnimation().playFromStart();
+                level3D.energizers3D().forEach(energizer3D -> energizer3D.pumpingAnimation().playFromStart());
                 showLevelTestMessage(theGameLevel().number());
             }
             default -> Logger.error("Unexpected game state '{}' on level start", theGameState());
         }
+        subScene3D.setFill(Color.TRANSPARENT);
         perspectiveManager.initPerspective();
     }
 
@@ -373,26 +368,26 @@
         if (optGameLevel().isEmpty()) {
             return;
         }
-        if (gameLevel3D == null) {
+        if (level3D == null) {
             replaceGameLevel3D();
         }
-        gameLevel3D.pellets3D().forEach(pellet -> pellet.shape3D().setVisible(!theGameLevel().tileContainsEatenFood(pellet.tile())));
-        gameLevel3D.energizers3D().forEach(energizer -> energizer.shape3D().setVisible(!theGameLevel().tileContainsEatenFood(energizer.tile())));
+        level3D.pellets3D().forEach(pellet -> pellet.shape3D().setVisible(!theGameLevel().tileContainsEatenFood(pellet.tile())));
+        level3D.energizers3D().forEach(energizer -> energizer.shape3D().setVisible(!theGameLevel().tileContainsEatenFood(energizer.tile())));
         if (isOneOf(theGameState(), GameState.HUNTING, GameState.GHOST_DYING)) { //TODO check this
-            gameLevel3D.energizers3D()
+            level3D.energizers3D()
                 .filter(energizer3D -> energizer3D.shape3D().isVisible())
                 .forEach(energizer3D -> energizer3D.pumpingAnimation().playFromStart());
         }
         theGameLevel().pac().show();
         theGameLevel().ghosts().forEach(Ghost::show);
-        gameLevel3D.pac3D().init();
-        gameLevel3D.pac3D().update(theGameLevel());
+        level3D.pac3D().init();
+        level3D.pac3D().update(theGameLevel());
 
         if (theGameState() == GameState.HUNTING) {
             if (theGameLevel().pac().powerTimer().isRunning()) {
                 theSound().playPacPowerSound();
             }
-            gameLevel3D.livesCounter3D().lookingAroundAnimation().playFromStart();
+            level3D.livesCounter3D().lookingAroundAnimation().playFromStart();
         }
 
         subScene3D.setFill(Color.TRANSPARENT);
@@ -403,7 +398,7 @@
     @Override
     public void onBonusActivated(GameEvent event) {
         theGameLevel().bonus().ifPresent(bonus -> {
-            gameLevel3D.updateBonus3D(bonus);
+            level3D.updateBonus3D(bonus);
             if (bonus instanceof MovingBonus) {
                 theSound().playBonusBouncingSound();
             }
@@ -413,7 +408,7 @@
     @Override
     public void onBonusEaten(GameEvent event) {
         theGameLevel().bonus().ifPresent(bonus -> {
-            gameLevel3D.bonus3D().ifPresent(Bonus3D::showEaten);
+            level3D.bonus3D().ifPresent(Bonus3D::showEaten);
             if (bonus instanceof MovingBonus) {
                 theSound().stopBonusBouncingSound();
             }
@@ -424,7 +419,7 @@
     @Override
     public void onBonusExpired(GameEvent event) {
         theGameLevel().bonus().ifPresent(bonus -> {
-            gameLevel3D.bonus3D().ifPresent(Bonus3D::expire);
+            level3D.bonus3D().ifPresent(Bonus3D::expire);
             if (bonus instanceof MovingBonus) {
                 theSound().stopBonusBouncingSound();
             }
@@ -443,9 +438,9 @@
 
     @Override
     public void onGameContinued(GameEvent e) {
-        if (gameLevel3D != null && !gameLevel3D.isDestroyed()) {
+        if (level3D != null && !level3D.isDestroyed()) {
             Vector2f position = theGameLevel().house().map(House::centerPositionUnderHouse).orElse(Vector2f.ZERO);
-            gameLevel3D.showAnimatedMessage("READY!", 0.5f, position.x(), position.y());
+            level3D.showAnimatedMessage("READY!", 0.5f, position.x(), position.y());
         }
     }
 
@@ -463,15 +458,15 @@
         Vector2i tile = event.tile().orElse(null);
         if (tile == null) {
             // When cheat "eat all pellets" has been used, no tile is present in the event.
-            gameLevel3D.pellets3D().forEach(Pellet3D::onEaten);
+            level3D.pellets3D().forEach(Pellet3D::onEaten);
         } else {
-            Energizer3D energizer3D = gameLevel3D.energizers3D()
+            Energizer3D energizer3D = level3D.energizers3D()
                 .filter(e3D -> tile.equals(e3D.tile()))
                 .findFirst().orElse(null);
             if (energizer3D != null) {
                 energizer3D.onEaten();
             } else {
-                gameLevel3D.pellets3D()
+                level3D.pellets3D()
                     .filter(pellet3D -> tile.equals(pellet3D.tile()))
                     .findFirst()
                     .ifPresent(Pellet3D::onEaten);
@@ -482,22 +477,16 @@
 
     @Override
     public void onPacGetsPower(GameEvent event) {
-<<<<<<< HEAD
-        gameLevel3D.pac3D().setMovementPowerMode(true);
-        gameLevel3D.wallColorFlashingAnimation().playFromStart();
-        theSound().stopSiren();
-=======
         level3D.pac3D().setMovementPowerMode(true);
         level3D.wallColorFlashingAnimation().playFromStart();
-        theSound().pauseSiren();
->>>>>>> b456b6ba
+        theSound().stopSiren();
         theSound().playPacPowerSound();
     }
 
     @Override
     public void onPacLostPower(GameEvent event) {
-        gameLevel3D.pac3D().setMovementPowerMode(false);
-        gameLevel3D.wallColorFlashingAnimation().stop();
+        level3D.pac3D().setMovementPowerMode(false);
+        level3D.wallColorFlashingAnimation().stop();
         theSound().stopPacPowerSound();
     }
 
@@ -513,27 +502,21 @@
     }
 
     protected void replaceGameLevel3D() {
-        if (gameLevel3D != null) {
-            gameLevel3D.destroy();
-        }
-        gameLevel3D = new GameLevel3D(
+        if (level3D != null) {
+            level3D.destroy();
+        }
+        level3D = new GameLevel3D(
                 theUI().model3DRepository(),
                 theGameLevel(),
                 theUI().configuration().worldMapColorScheme(theGameLevel().worldMap())
         );
-<<<<<<< HEAD
-        gameLevel3D.pac3D().init();
-        gameLevel3D.ghosts3D().forEach(ghost3D -> ghost3D.init(theGameLevel()));
-        root.getChildren().set(root.getChildren().size() - 1, gameLevel3D);
-=======
         level3D.pac3D().init();
         level3D.ghosts3D().forEach(ghost3D -> ghost3D.init(theGameLevel()));
-        getChildren().set(getChildren().size() - 1, level3D);
->>>>>>> b456b6ba
-
-        scores3D.translateXProperty().bind(gameLevel3D.translateXProperty().add(TS));
-        scores3D.translateYProperty().bind(gameLevel3D.translateYProperty().subtract(4.5 * TS));
-        scores3D.translateZProperty().bind(gameLevel3D.translateZProperty().subtract(4.5 * TS));
+        root.getChildren().set(root.getChildren().size() - 1, level3D);
+
+        scores3D.translateXProperty().bind(level3D.translateXProperty().add(TS));
+        scores3D.translateYProperty().bind(level3D.translateYProperty().subtract(4.5 * TS));
+        scores3D.translateZProperty().bind(level3D.translateZProperty().subtract(4.5 * TS));
     }
 
     protected void updateSound(GameLevel gameLevel) {
@@ -576,6 +559,6 @@
         WorldMap worldMap = theGameLevel().worldMap();
         double x = worldMap.numCols() * HTS;
         double y = (worldMap.numRows() - 2) * TS;
-        gameLevel3D.showAnimatedMessage("LEVEL %d (TEST)".formatted(levelNumber), 5, x, y);
+        level3D.showAnimatedMessage("LEVEL %d (TEST)".formatted(levelNumber), 5, x, y);
     }
 }