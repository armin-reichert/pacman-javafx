/*
MIT License

Copyright (c) 2022 Armin Reichert

Permission is hereby granted, free of charge, to any person obtaining a copy
of this software and associated documentation files (the "Software"), to deal
in the Software without restriction, including without limitation the rights
to use, copy, modify, merge, publish, distribute, sublicense, and/or sell
copies of the Software, and to permit persons to whom the Software is
furnished to do so, subject to the following conditions:

The above copyright notice and this permission notice shall be included in all
copies or substantial portions of the Software.

THE SOFTWARE IS PROVIDED "AS IS", WITHOUT WARRANTY OF ANY KIND, EXPRESS OR
IMPLIED, INCLUDING BUT NOT LIMITED TO THE WARRANTIES OF MERCHANTABILITY,
FITNESS FOR A PARTICULAR PURPOSE AND NONINFRINGEMENT. IN NO EVENT SHALL THE
AUTHORS OR COPYRIGHT HOLDERS BE LIABLE FOR ANY CLAIM, DAMAGES OR OTHER
LIABILITY, WHETHER IN AN ACTION OF CONTRACT, TORT OR OTHERWISE, ARISING FROM,
OUT OF OR IN CONNECTION WITH THE SOFTWARE OR THE USE OR OTHER DEALINGS IN THE
SOFTWARE.
*/

package de.amr.games.pacman.ui.fx.shell;

import de.amr.games.pacman.controller.common.GameController;
import de.amr.games.pacman.controller.common.GameSoundController;
import de.amr.games.pacman.controller.common.GameState;
import de.amr.games.pacman.ui.fx.Resources;
import de.amr.games.pacman.ui.fx.app.Env;
import de.amr.games.pacman.ui.fx.app.GameLoop;
import de.amr.games.pacman.ui.fx.texts.Texts;
import javafx.scene.media.AudioClip;
import javafx.scene.shape.DrawMode;

/**
 * @author Armin Reichert
 */
public class Actions {

	private Actions() {
	}

	public static final String SOUND_PRESS_KEY_TO_START = "press-key.mp3";
	public static final String SOUND_AUTOPILOT_OFF = "autopilot-off.mp3";
	public static final String SOUND_AUTOPILOT_ON = "autopilot-on.mp3";
	public static final String SOUND_IMMUNITY_OFF = "immunity-off.mp3";
	public static final String SOUND_IMMUNITY_ON = "immunity-on.mp3";

	private static AudioClip currentVoiceMessage;

	public static void playVoiceMessage(String messageFileName) {
		if (currentVoiceMessage != null && currentVoiceMessage.isPlaying()) {
			return;
		}
		var url = Resources.urlFromRelPath("sound/common/" + messageFileName);
		if (url != null) {
			currentVoiceMessage = new AudioClip(url.toExternalForm());
			currentVoiceMessage.play();
		}
	}

	public static void stopVoiceMessage() {
		if (currentVoiceMessage != null) {
			currentVoiceMessage.stop();
		}
	}

	private static GameController theGameController;
	private static GameUI theUI;

	public static void init(GameController gameController, GameUI ui) {
		theGameController = gameController;
		theUI = ui;
	}

	public static void showFlashMessage(String message, Object... args) {
		showFlashMessage(1, message, args);
	}

	public static void showFlashMessage(double seconds, String message, Object... args) {
		theUI.getFlashMessageView().showMessage(String.format(message, args), seconds);
	}

	public static void startGame() {
		if (theGameController.game().credit > 0) {
			stopVoiceMessage();
			theGameController.state().requestGame(theGameController.game());
		}
	}

	public static void restartIntro() {
		theUI.getCurrentGameScene().end();
		theGameController.sounds().ifPresent(GameSoundController::stopAll);
		theGameController.restartIntro();
	}

	public static void addLives(int lives) {
		if (theGameController.game().playing) {
			theGameController.game().lives += lives;
			showFlashMessage("You have %d lives", theGameController.game().lives);
		}
	}

	public static void enterLevel(int levelNumber) {
		if (theGameController.state() == GameState.LEVEL_STARTING) {
			return;
		}
		if (theGameController.game().level.number == levelNumber) {
			return;
		}
		theGameController.sounds().ifPresent(GameSoundController::stopAll);
		if (levelNumber == 1) {
			theGameController.game().reset();
			theGameController.changeState(GameState.READY);
		} else {
			// TODO game model should be able to switch directly to any level
			int start = levelNumber > theGameController.game().level.number ? theGameController.game().level.number + 1 : 1;
			for (int n = start; n < levelNumber; ++n) {
				theGameController.game().setLevel(n);
			}
			theGameController.changeState(GameState.LEVEL_STARTING);
		}
	}

	public static void toggleDashboardVisible() {
		Env.toggle(theUI.getDashboard().visibleProperty());
	}

	public static void togglePaused() {
		Env.toggle(Env.paused);
	}

	public static void singleStep() {
		if (Env.paused.get()) {
			GameLoop.get().runSingleStep(true);
		}
	}

	public static void selectNextGameVariant() {
		theGameController.state().selectGameVariant(theGameController.game().variant.next());
	}

	public static void selectNextPerspective() {
		if (theUI.getCurrentGameScene().is3D()) {
			Env.perspective.set(Env.perspective.get().next());
			showFlashMessage(Texts.message("camera_perspective", Texts.message(Env.perspective.get().name())));
		}
	}

	public static void selectPrevPerspective() {
		if (theUI.getCurrentGameScene().is3D()) {
			Env.perspective.set(Env.perspective.get().prev());
			showFlashMessage(Texts.message("camera_perspective", Texts.message(Env.perspective.get().name())));
		}

	}

	public static void toggleAutopilot() {
		theGameController.game().autoControlled = !theGameController.game().autoControlled;
		var on = theGameController.game().autoControlled;
		showFlashMessage(Texts.message(on ? "autopilot_on" : "autopilot_off"));
		playVoiceMessage(on ? SOUND_AUTOPILOT_ON : SOUND_AUTOPILOT_OFF);
	}

	public static void toggleImmunity() {
		theGameController.games().forEach(game -> game.isPacImmune = !game.isPacImmune);
		var on = theGameController.game().isPacImmune;
		showFlashMessage(Texts.message(on ? "player_immunity_on" : "player_immunity_off"));
		playVoiceMessage(on ? SOUND_IMMUNITY_ON : SOUND_IMMUNITY_OFF);
	}

	public static void toggleUse3DScene() {
		Env.toggle(Env.use3D);
		if (theUI.getSceneManager().sceneExistsInBothDimensions()) {
<<<<<<< HEAD
			Env.toggle(Env.use3D);
			theUI.on2D3DChange();
=======
			theUI.onChangeDimension();
		} else {
>>>>>>> 914b129b
			showFlashMessage(Texts.message(Env.use3D.get() ? "use_3D_scene" : "use_2D_scene"));
		}
	}

	public static void toggleDrawMode() {
		Env.drawMode3D.set(Env.drawMode3D.get() == DrawMode.FILL ? DrawMode.LINE : DrawMode.FILL);
	}

	public static void toggleSoundMuted() {
		theGameController.sounds().ifPresent(snd -> {
			boolean muted = snd.isMuted();
			snd.setMuted(!muted);
			showFlashMessage(Texts.message(snd.isMuted() ? "sound_off" : "sound_on"));
		});
	}

	public static void cheatEatAllPellets() {
		theGameController.state().cheatEatAllPellets(theGameController.game());
		showFlashMessage(Texts.TALK_CHEATING.next());
	}

	public static void cheatEnterNextLevel() {
		theGameController.state().cheatEnterNextLevel(theGameController.game());
	}

	public static void cheatKillAllEatableGhosts() {
		theGameController.state().cheatKillAllEatableGhosts(theGameController.game());
		showFlashMessage(Texts.TALK_CHEATING.next());
	}
}<|MERGE_RESOLUTION|>--- conflicted
+++ resolved
@@ -1,213 +1,221 @@
-/*
-MIT License
-
-Copyright (c) 2022 Armin Reichert
-
-Permission is hereby granted, free of charge, to any person obtaining a copy
-of this software and associated documentation files (the "Software"), to deal
-in the Software without restriction, including without limitation the rights
-to use, copy, modify, merge, publish, distribute, sublicense, and/or sell
-copies of the Software, and to permit persons to whom the Software is
-furnished to do so, subject to the following conditions:
-
-The above copyright notice and this permission notice shall be included in all
-copies or substantial portions of the Software.
-
-THE SOFTWARE IS PROVIDED "AS IS", WITHOUT WARRANTY OF ANY KIND, EXPRESS OR
-IMPLIED, INCLUDING BUT NOT LIMITED TO THE WARRANTIES OF MERCHANTABILITY,
-FITNESS FOR A PARTICULAR PURPOSE AND NONINFRINGEMENT. IN NO EVENT SHALL THE
-AUTHORS OR COPYRIGHT HOLDERS BE LIABLE FOR ANY CLAIM, DAMAGES OR OTHER
-LIABILITY, WHETHER IN AN ACTION OF CONTRACT, TORT OR OTHERWISE, ARISING FROM,
-OUT OF OR IN CONNECTION WITH THE SOFTWARE OR THE USE OR OTHER DEALINGS IN THE
-SOFTWARE.
-*/
-
-package de.amr.games.pacman.ui.fx.shell;
-
-import de.amr.games.pacman.controller.common.GameController;
-import de.amr.games.pacman.controller.common.GameSoundController;
-import de.amr.games.pacman.controller.common.GameState;
-import de.amr.games.pacman.ui.fx.Resources;
-import de.amr.games.pacman.ui.fx.app.Env;
-import de.amr.games.pacman.ui.fx.app.GameLoop;
-import de.amr.games.pacman.ui.fx.texts.Texts;
-import javafx.scene.media.AudioClip;
-import javafx.scene.shape.DrawMode;
-
-/**
- * @author Armin Reichert
- */
-public class Actions {
-
-	private Actions() {
-	}
-
-	public static final String SOUND_PRESS_KEY_TO_START = "press-key.mp3";
-	public static final String SOUND_AUTOPILOT_OFF = "autopilot-off.mp3";
-	public static final String SOUND_AUTOPILOT_ON = "autopilot-on.mp3";
-	public static final String SOUND_IMMUNITY_OFF = "immunity-off.mp3";
-	public static final String SOUND_IMMUNITY_ON = "immunity-on.mp3";
-
-	private static AudioClip currentVoiceMessage;
-
-	public static void playVoiceMessage(String messageFileName) {
-		if (currentVoiceMessage != null && currentVoiceMessage.isPlaying()) {
-			return;
-		}
-		var url = Resources.urlFromRelPath("sound/common/" + messageFileName);
-		if (url != null) {
-			currentVoiceMessage = new AudioClip(url.toExternalForm());
-			currentVoiceMessage.play();
-		}
-	}
-
-	public static void stopVoiceMessage() {
-		if (currentVoiceMessage != null) {
-			currentVoiceMessage.stop();
-		}
-	}
-
-	private static GameController theGameController;
-	private static GameUI theUI;
-
-	public static void init(GameController gameController, GameUI ui) {
-		theGameController = gameController;
-		theUI = ui;
-	}
-
-	public static void showFlashMessage(String message, Object... args) {
-		showFlashMessage(1, message, args);
-	}
-
-	public static void showFlashMessage(double seconds, String message, Object... args) {
-		theUI.getFlashMessageView().showMessage(String.format(message, args), seconds);
-	}
-
-	public static void startGame() {
-		if (theGameController.game().credit > 0) {
-			stopVoiceMessage();
-			theGameController.state().requestGame(theGameController.game());
-		}
-	}
-
-	public static void restartIntro() {
-		theUI.getCurrentGameScene().end();
-		theGameController.sounds().ifPresent(GameSoundController::stopAll);
-		theGameController.restartIntro();
-	}
-
-	public static void addLives(int lives) {
-		if (theGameController.game().playing) {
-			theGameController.game().lives += lives;
-			showFlashMessage("You have %d lives", theGameController.game().lives);
-		}
-	}
-
-	public static void enterLevel(int levelNumber) {
-		if (theGameController.state() == GameState.LEVEL_STARTING) {
-			return;
-		}
-		if (theGameController.game().level.number == levelNumber) {
-			return;
-		}
-		theGameController.sounds().ifPresent(GameSoundController::stopAll);
-		if (levelNumber == 1) {
-			theGameController.game().reset();
-			theGameController.changeState(GameState.READY);
-		} else {
-			// TODO game model should be able to switch directly to any level
-			int start = levelNumber > theGameController.game().level.number ? theGameController.game().level.number + 1 : 1;
-			for (int n = start; n < levelNumber; ++n) {
-				theGameController.game().setLevel(n);
-			}
-			theGameController.changeState(GameState.LEVEL_STARTING);
-		}
-	}
-
-	public static void toggleDashboardVisible() {
-		Env.toggle(theUI.getDashboard().visibleProperty());
-	}
-
-	public static void togglePaused() {
-		Env.toggle(Env.paused);
-	}
-
-	public static void singleStep() {
-		if (Env.paused.get()) {
-			GameLoop.get().runSingleStep(true);
-		}
-	}
-
-	public static void selectNextGameVariant() {
-		theGameController.state().selectGameVariant(theGameController.game().variant.next());
-	}
-
-	public static void selectNextPerspective() {
-		if (theUI.getCurrentGameScene().is3D()) {
-			Env.perspective.set(Env.perspective.get().next());
-			showFlashMessage(Texts.message("camera_perspective", Texts.message(Env.perspective.get().name())));
-		}
-	}
-
-	public static void selectPrevPerspective() {
-		if (theUI.getCurrentGameScene().is3D()) {
-			Env.perspective.set(Env.perspective.get().prev());
-			showFlashMessage(Texts.message("camera_perspective", Texts.message(Env.perspective.get().name())));
-		}
-
-	}
-
-	public static void toggleAutopilot() {
-		theGameController.game().autoControlled = !theGameController.game().autoControlled;
-		var on = theGameController.game().autoControlled;
-		showFlashMessage(Texts.message(on ? "autopilot_on" : "autopilot_off"));
-		playVoiceMessage(on ? SOUND_AUTOPILOT_ON : SOUND_AUTOPILOT_OFF);
-	}
-
-	public static void toggleImmunity() {
-		theGameController.games().forEach(game -> game.isPacImmune = !game.isPacImmune);
-		var on = theGameController.game().isPacImmune;
-		showFlashMessage(Texts.message(on ? "player_immunity_on" : "player_immunity_off"));
-		playVoiceMessage(on ? SOUND_IMMUNITY_ON : SOUND_IMMUNITY_OFF);
-	}
-
-	public static void toggleUse3DScene() {
-		Env.toggle(Env.use3D);
-		if (theUI.getSceneManager().sceneExistsInBothDimensions()) {
-<<<<<<< HEAD
-			Env.toggle(Env.use3D);
-			theUI.on2D3DChange();
-=======
-			theUI.onChangeDimension();
-		} else {
->>>>>>> 914b129b
-			showFlashMessage(Texts.message(Env.use3D.get() ? "use_3D_scene" : "use_2D_scene"));
-		}
-	}
-
-	public static void toggleDrawMode() {
-		Env.drawMode3D.set(Env.drawMode3D.get() == DrawMode.FILL ? DrawMode.LINE : DrawMode.FILL);
-	}
-
-	public static void toggleSoundMuted() {
-		theGameController.sounds().ifPresent(snd -> {
-			boolean muted = snd.isMuted();
-			snd.setMuted(!muted);
-			showFlashMessage(Texts.message(snd.isMuted() ? "sound_off" : "sound_on"));
-		});
-	}
-
-	public static void cheatEatAllPellets() {
-		theGameController.state().cheatEatAllPellets(theGameController.game());
-		showFlashMessage(Texts.TALK_CHEATING.next());
-	}
-
-	public static void cheatEnterNextLevel() {
-		theGameController.state().cheatEnterNextLevel(theGameController.game());
-	}
-
-	public static void cheatKillAllEatableGhosts() {
-		theGameController.state().cheatKillAllEatableGhosts(theGameController.game());
-		showFlashMessage(Texts.TALK_CHEATING.next());
-	}
+/*
+MIT License
+
+Copyright (c) 2022 Armin Reichert
+
+Permission is hereby granted, free of charge, to any person obtaining a copy
+of this software and associated documentation files (the "Software"), to deal
+in the Software without restriction, including without limitation the rights
+to use, copy, modify, merge, publish, distribute, sublicense, and/or sell
+copies of the Software, and to permit persons to whom the Software is
+furnished to do so, subject to the following conditions:
+
+The above copyright notice and this permission notice shall be included in all
+copies or substantial portions of the Software.
+
+THE SOFTWARE IS PROVIDED "AS IS", WITHOUT WARRANTY OF ANY KIND, EXPRESS OR
+IMPLIED, INCLUDING BUT NOT LIMITED TO THE WARRANTIES OF MERCHANTABILITY,
+FITNESS FOR A PARTICULAR PURPOSE AND NONINFRINGEMENT. IN NO EVENT SHALL THE
+AUTHORS OR COPYRIGHT HOLDERS BE LIABLE FOR ANY CLAIM, DAMAGES OR OTHER
+LIABILITY, WHETHER IN AN ACTION OF CONTRACT, TORT OR OTHERWISE, ARISING FROM,
+OUT OF OR IN CONNECTION WITH THE SOFTWARE OR THE USE OR OTHER DEALINGS IN THE
+SOFTWARE.
+*/
+
+package de.amr.games.pacman.ui.fx.shell;
+
+import de.amr.games.pacman.controller.common.GameController;
+import de.amr.games.pacman.controller.common.GameSoundController;
+import de.amr.games.pacman.controller.common.GameState;
+import de.amr.games.pacman.ui.fx.Resources;
+import de.amr.games.pacman.ui.fx.app.Env;
+import de.amr.games.pacman.ui.fx.app.GameLoop;
+import de.amr.games.pacman.ui.fx.texts.Texts;
+import javafx.animation.PauseTransition;
+import javafx.scene.media.AudioClip;
+import javafx.scene.shape.DrawMode;
+import javafx.util.Duration;
+
+/**
+ * @author Armin Reichert
+ */
+public class Actions {
+
+	private Actions() {
+	}
+
+	public static final String SOUND_PRESS_KEY_TO_START = "press-key.mp3";
+	public static final String SOUND_AUTOPILOT_OFF = "autopilot-off.mp3";
+	public static final String SOUND_AUTOPILOT_ON = "autopilot-on.mp3";
+	public static final String SOUND_IMMUNITY_OFF = "immunity-off.mp3";
+	public static final String SOUND_IMMUNITY_ON = "immunity-on.mp3";
+
+	private static AudioClip currentVoiceMessage;
+
+	public static void playVoiceMessage(String messageFileName) {
+		if (currentVoiceMessage != null && currentVoiceMessage.isPlaying()) {
+			return;
+		}
+		var url = Resources.urlFromRelPath("sound/common/" + messageFileName);
+		if (url != null) {
+			currentVoiceMessage = new AudioClip(url.toExternalForm());
+			currentVoiceMessage.play();
+		}
+	}
+
+	public static void stopVoiceMessage() {
+		if (currentVoiceMessage != null) {
+			currentVoiceMessage.stop();
+		}
+	}
+
+	private static GameController theGameController;
+	private static GameUI theUI;
+
+	public static void init(GameController gameController, GameUI ui) {
+		theGameController = gameController;
+		theUI = ui;
+	}
+
+	public static void showFlashMessage(String message, Object... args) {
+		showFlashMessage(1, message, args);
+	}
+
+	public static void showFlashMessage(double seconds, String message, Object... args) {
+		theUI.getFlashMessageView().showMessage(String.format(message, args), seconds);
+	}
+
+	public static void startGame() {
+		if (theGameController.game().credit > 0) {
+			stopVoiceMessage();
+			theGameController.state().requestGame(theGameController.game());
+		}
+	}
+
+	public static void restartIntro() {
+		theUI.getCurrentGameScene().end();
+		theGameController.sounds().ifPresent(GameSoundController::stopAll);
+		theGameController.restartIntro();
+		var hint = new PauseTransition(Duration.seconds(3));
+		hint.setOnFinished(e -> playVoiceMessage(SOUND_PRESS_KEY_TO_START));
+		hint.play();
+	}
+
+	public static void addLives(int lives) {
+		if (theGameController.game().playing) {
+			theGameController.game().lives += lives;
+			showFlashMessage("You have %d lives", theGameController.game().lives);
+		}
+	}
+
+	public static void enterLevel(int levelNumber) {
+		if (theGameController.state() == GameState.LEVEL_STARTING) {
+			return;
+		}
+		if (theGameController.game().level.number == levelNumber) {
+			return;
+		}
+		theGameController.sounds().ifPresent(GameSoundController::stopAll);
+		if (levelNumber == 1) {
+			theGameController.game().reset();
+			theGameController.changeState(GameState.READY);
+		} else {
+			// TODO game model should be able to switch directly to any level
+			int start = levelNumber > theGameController.game().level.number ? theGameController.game().level.number + 1 : 1;
+			for (int n = start; n < levelNumber; ++n) {
+				theGameController.game().setLevel(n);
+			}
+			theGameController.changeState(GameState.LEVEL_STARTING);
+		}
+	}
+
+	public static void toggleDashboardVisible() {
+		Env.toggle(theUI.getDashboard().visibleProperty());
+	}
+
+	public static void togglePaused() {
+		Env.toggle(Env.paused);
+	}
+
+	public static void singleStep() {
+		if (Env.paused.get()) {
+			GameLoop.get().runSingleStep(true);
+		}
+	}
+
+	public static void selectNextGameVariant() {
+		var gameVariant = theGameController.game().variant.next();
+		theGameController.state().selectGameVariant(gameVariant);
+	}
+
+	public static void selectNextPerspective() {
+		if (theUI.getCurrentGameScene().is3D()) {
+			Env.perspective.set(Env.perspective.get().next());
+			String perspectiveName = Texts.message(Env.perspective.get().name());
+			showFlashMessage(Texts.message("camera_perspective", perspectiveName));
+		}
+	}
+
+	public static void selectPrevPerspective() {
+		if (theUI.getCurrentGameScene().is3D()) {
+			Env.perspective.set(Env.perspective.get().prev());
+			String perspectiveName = Texts.message(Env.perspective.get().name());
+			showFlashMessage(Texts.message("camera_perspective", perspectiveName));
+		}
+
+	}
+
+	public static void toggleAutopilot() {
+		theGameController.game().autoControlled = !theGameController.game().autoControlled;
+		var on = theGameController.game().autoControlled;
+		String message = Texts.message(on ? "autopilot_on" : "autopilot_off");
+		showFlashMessage(message);
+		playVoiceMessage(on ? SOUND_AUTOPILOT_ON : SOUND_AUTOPILOT_OFF);
+	}
+
+	public static void toggleImmunity() {
+		theGameController.games().forEach(game -> game.isPacImmune = !game.isPacImmune);
+		var on = theGameController.game().isPacImmune;
+		String message = Texts.message(on ? "player_immunity_on" : "player_immunity_off");
+		showFlashMessage(message);
+		playVoiceMessage(on ? SOUND_IMMUNITY_ON : SOUND_IMMUNITY_OFF);
+	}
+
+	public static void toggleUse3DScene() {
+		Env.toggle(Env.use3D);
+		if (theUI.getSceneManager().sceneExistsInBothDimensions()) {
+			theUI.on2D3DChange();
+		} else {
+			showFlashMessage(Texts.message(Env.use3D.get() ? "use_3D_scene" : "use_2D_scene"));
+		}
+	}
+
+	public static void toggleDrawMode() {
+		Env.drawMode3D.set(Env.drawMode3D.get() == DrawMode.FILL ? DrawMode.LINE : DrawMode.FILL);
+	}
+
+	public static void toggleSoundMuted() {
+		theGameController.sounds().ifPresent(snd -> {
+			boolean muted = snd.isMuted();
+			snd.setMuted(!muted);
+			var msg = Texts.message(snd.isMuted() ? "sound_off" : "sound_on");
+			showFlashMessage(msg);
+		});
+	}
+
+	public static void cheatEatAllPellets() {
+		theGameController.state().cheatEatAllPellets(theGameController.game());
+		var cheatMessage = Texts.TALK_CHEATING.next();
+		showFlashMessage(cheatMessage);
+	}
+
+	public static void cheatEnterNextLevel() {
+		theGameController.state().cheatEnterNextLevel(theGameController.game());
+	}
+
+	public static void cheatKillAllEatableGhosts() {
+		theGameController.state().cheatKillAllEatableGhosts(theGameController.game());
+		var cheatMessage = Texts.TALK_CHEATING.next();
+		showFlashMessage(cheatMessage);
+	}
 }